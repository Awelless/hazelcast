--- conflicted
+++ resolved
@@ -36,13 +36,8 @@
 import static com.hazelcast.nio.IOUtil.toObject;
 
 public class QueueItemListenerManager {
-<<<<<<< HEAD
     final private ConcurrentHashMap<String, List<ItemListenerHolder>> queueItemListeners = new ConcurrentHashMap<String, List<ItemListenerHolder>>();
-=======
-
     final private SerializerManager serializerManager;
-    final private ConcurrentHashMap<String, List<ItemListener>> queueItemListeners = new ConcurrentHashMap<String, List<ItemListener>>();
->>>>>>> d0a68edb
 
     public QueueItemListenerManager(final SerializerManager serializerManager) {
         this.serializerManager = serializerManager;
@@ -71,17 +66,10 @@
                 Boolean added = (Boolean) toObject(packet.getValue());
                 if (added) {
                     listener.itemAdded(new DataAwareItemEvent(packet.getName(), ItemEventType.ADDED,
-<<<<<<< HEAD
-                                                                listenerHolder.includeValue ? new Data(packet.getKey()) : null));
+                            listenerHolder.includeValue ? new Data(packet.getKey()) : null, serializerManager));
                 } else {
                     listener.itemRemoved(new DataAwareItemEvent(packet.getName(), ItemEventType.REMOVED,
-                                                                listenerHolder.includeValue ? new Data(packet.getKey()) : null));
-=======
-                                                              new Data(packet.getKey()), serializerManager));
-                } else {
-                    listener.itemRemoved(new DataAwareItemEvent(packet.getName(), ItemEventType.ADDED,
-                                                                new Data(packet.getKey()), serializerManager));
->>>>>>> d0a68edb
+                            listenerHolder.includeValue ? new Data(packet.getKey()) : null, serializerManager));
                 }
             }
         }

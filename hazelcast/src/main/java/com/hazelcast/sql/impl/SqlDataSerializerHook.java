/*
 * Copyright (c) 2008-2020, Hazelcast, Inc. All Rights Reserved.
 *
 * Licensed under the Apache License, Version 2.0 (the "License");
 * you may not use this file except in compliance with the License.
 * You may obtain a copy of the License at
 *
 * http://www.apache.org/licenses/LICENSE-2.0
 *
 * Unless required by applicable law or agreed to in writing, software
 * distributed under the License is distributed on an "AS IS" BASIS,
 * WITHOUT WARRANTIES OR CONDITIONS OF ANY KIND, either express or implied.
 * See the License for the specific language governing permissions and
 * limitations under the License.
 */

package com.hazelcast.sql.impl;

import com.hazelcast.internal.serialization.DataSerializerHook;
import com.hazelcast.internal.serialization.impl.ArrayDataSerializableFactory;
import com.hazelcast.internal.serialization.impl.FactoryIdHelper;
import com.hazelcast.internal.util.ConstructorFunction;
import com.hazelcast.nio.serialization.DataSerializableFactory;
import com.hazelcast.nio.serialization.IdentifiedDataSerializable;
import com.hazelcast.sql.impl.operation.QueryBatchExchangeOperation;
import com.hazelcast.sql.impl.operation.QueryCancelOperation;
import com.hazelcast.sql.impl.operation.QueryCheckOperation;
import com.hazelcast.sql.impl.operation.QueryCheckResponseOperation;
import com.hazelcast.sql.impl.operation.QueryExecuteOperation;
<<<<<<< HEAD
=======
import com.hazelcast.sql.impl.operation.QueryExecuteOperationFragment;
>>>>>>> f84f1e69
import com.hazelcast.sql.impl.operation.QueryFlowControlExchangeOperation;
import com.hazelcast.sql.impl.row.EmptyRowBatch;
import com.hazelcast.sql.impl.row.HeapRow;
import com.hazelcast.sql.impl.row.JoinRow;
import com.hazelcast.sql.impl.row.ListRowBatch;
import com.hazelcast.sql.impl.type.QueryDataType;

import static com.hazelcast.internal.serialization.impl.FactoryIdHelper.SQL_DS_FACTORY;
import static com.hazelcast.internal.serialization.impl.FactoryIdHelper.SQL_DS_FACTORY_ID;

/**
 * Serialization hook for SQL classes.
 */
public class SqlDataSerializerHook implements DataSerializerHook {

    public static final int F_ID = FactoryIdHelper.getFactoryId(SQL_DS_FACTORY, SQL_DS_FACTORY_ID);

    public static final int QUERY_DATA_TYPE = 0;

    public static final int QUERY_ID = 1;

    public static final int ROW_HEAP = 2;
    public static final int ROW_JOIN = 3;
    public static final int ROW_BATCH_LIST = 4;
    public static final int ROW_BATCH_EMPTY = 5;

    public static final int OPERATION_EXECUTE = 6;
<<<<<<< HEAD
    public static final int OPERATION_BATCH = 7;
    public static final int OPERATION_FLOW_CONTROL = 8;
    public static final int OPERATION_CANCEL = 9;
    public static final int OPERATION_CHECK = 10;
    public static final int OPERATION_CHECK_RESPONSE = 11;
=======
    public static final int OPERATION_EXECUTE_FRAGMENT = 7;
    public static final int OPERATION_BATCH = 8;
    public static final int OPERATION_FLOW_CONTROL = 9;
    public static final int OPERATION_CANCEL = 10;
    public static final int OPERATION_CHECK = 11;
    public static final int OPERATION_CHECK_RESPONSE = 12;
>>>>>>> f84f1e69

    public static final int LEN = OPERATION_CHECK_RESPONSE + 1;

    @Override
    public int getFactoryId() {
        return F_ID;
    }

    @SuppressWarnings("unchecked")
    @Override
    public DataSerializableFactory createFactory() {
        ConstructorFunction<Integer, IdentifiedDataSerializable>[] constructors = new ConstructorFunction[LEN];

        constructors[QUERY_DATA_TYPE] = arg -> new QueryDataType();

        constructors[QUERY_ID] = arg -> new QueryId();

        constructors[ROW_HEAP] = arg -> new HeapRow();
        constructors[ROW_JOIN] = arg -> new JoinRow();
        constructors[ROW_BATCH_LIST] = arg -> new ListRowBatch();
        constructors[ROW_BATCH_EMPTY] = arg -> EmptyRowBatch.INSTANCE;

        constructors[OPERATION_EXECUTE] = arg -> new QueryExecuteOperation();
<<<<<<< HEAD
=======
        constructors[OPERATION_EXECUTE_FRAGMENT] = arg -> new QueryExecuteOperationFragment();
>>>>>>> f84f1e69
        constructors[OPERATION_BATCH] = arg -> new QueryBatchExchangeOperation();
        constructors[OPERATION_FLOW_CONTROL] = arg -> new QueryFlowControlExchangeOperation();
        constructors[OPERATION_CANCEL] = arg -> new QueryCancelOperation();
        constructors[OPERATION_CHECK] = arg -> new QueryCheckOperation();
        constructors[OPERATION_CHECK_RESPONSE] = arg -> new QueryCheckResponseOperation();

        return new ArrayDataSerializableFactory(constructors);
    }
}<|MERGE_RESOLUTION|>--- conflicted
+++ resolved
@@ -27,10 +27,7 @@
 import com.hazelcast.sql.impl.operation.QueryCheckOperation;
 import com.hazelcast.sql.impl.operation.QueryCheckResponseOperation;
 import com.hazelcast.sql.impl.operation.QueryExecuteOperation;
-<<<<<<< HEAD
-=======
 import com.hazelcast.sql.impl.operation.QueryExecuteOperationFragment;
->>>>>>> f84f1e69
 import com.hazelcast.sql.impl.operation.QueryFlowControlExchangeOperation;
 import com.hazelcast.sql.impl.row.EmptyRowBatch;
 import com.hazelcast.sql.impl.row.HeapRow;
@@ -58,20 +55,12 @@
     public static final int ROW_BATCH_EMPTY = 5;
 
     public static final int OPERATION_EXECUTE = 6;
-<<<<<<< HEAD
-    public static final int OPERATION_BATCH = 7;
-    public static final int OPERATION_FLOW_CONTROL = 8;
-    public static final int OPERATION_CANCEL = 9;
-    public static final int OPERATION_CHECK = 10;
-    public static final int OPERATION_CHECK_RESPONSE = 11;
-=======
     public static final int OPERATION_EXECUTE_FRAGMENT = 7;
     public static final int OPERATION_BATCH = 8;
     public static final int OPERATION_FLOW_CONTROL = 9;
     public static final int OPERATION_CANCEL = 10;
     public static final int OPERATION_CHECK = 11;
     public static final int OPERATION_CHECK_RESPONSE = 12;
->>>>>>> f84f1e69
 
     public static final int LEN = OPERATION_CHECK_RESPONSE + 1;
 
@@ -95,10 +84,7 @@
         constructors[ROW_BATCH_EMPTY] = arg -> EmptyRowBatch.INSTANCE;
 
         constructors[OPERATION_EXECUTE] = arg -> new QueryExecuteOperation();
-<<<<<<< HEAD
-=======
         constructors[OPERATION_EXECUTE_FRAGMENT] = arg -> new QueryExecuteOperationFragment();
->>>>>>> f84f1e69
         constructors[OPERATION_BATCH] = arg -> new QueryBatchExchangeOperation();
         constructors[OPERATION_FLOW_CONTROL] = arg -> new QueryFlowControlExchangeOperation();
         constructors[OPERATION_CANCEL] = arg -> new QueryCancelOperation();

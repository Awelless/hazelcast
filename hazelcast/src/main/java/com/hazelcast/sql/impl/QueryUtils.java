/*
 * Copyright (c) 2008-2020, Hazelcast, Inc. All Rights Reserved.
 *
 * Licensed under the Apache License, Version 2.0 (the "License");
 * you may not use this file except in compliance with the License.
 * You may obtain a copy of the License at
 *
 * http://www.apache.org/licenses/LICENSE-2.0
 *
 * Unless required by applicable law or agreed to in writing, software
 * distributed under the License is distributed on an "AS IS" BASIS,
 * WITHOUT WARRANTIES OR CONDITIONS OF ANY KIND, either express or implied.
 * See the License for the specific language governing permissions and
 * limitations under the License.
 */

package com.hazelcast.sql.impl;

import com.hazelcast.sql.SqlException;
import com.hazelcast.sql.SqlColumnMetadata;
import com.hazelcast.sql.SqlColumnType;
import com.hazelcast.sql.SqlErrorCode;
import com.hazelcast.sql.impl.type.QueryDataType;

import java.util.UUID;

/**
 * Common SQL engine utility methods used by both "core" and "sql" modules.
 */
public final class QueryUtils {

    public static final String CATALOG = "hazelcast";
    public static final String SCHEMA_NAME_PUBLIC = "public";
    public static final String SCHEMA_NAME_PARTITIONED = "partitioned";
    public static final String SCHEMA_NAME_REPLICATED = "replicated";

    public static final String WORKER_TYPE_OPERATION = "query-operation-thread";
    public static final String WORKER_TYPE_FRAGMENT = "query-fragment-thread";
    public static final String WORKER_TYPE_STATE_CHECKER = "query-state-checker";

    private static final String EXPLAIN = "explain ";

    private QueryUtils() {
        // No-op.
    }

    public static String workerName(String instanceName, String workerType) {
        return instanceName + "-" + workerType;
    }

    public static String workerName(String instanceName, String workerType, long index) {
        return instanceName + "-" + workerType + "-" + index;
    }

    public static SqlException toPublicException(Exception e, UUID localMemberId) {
        assert !(e instanceof SqlException) : "Do not wrap multiple times: " + e;

        if (e instanceof QueryException) {
            QueryException e0 = (QueryException) e;

            UUID originatingMemberId = e0.getOriginatingMemberId();

            if (originatingMemberId == null) {
                originatingMemberId = localMemberId;
            }

<<<<<<< HEAD
            return new SqlException(originatingMemberId, e0.getCode(), e.getMessage(), e);
=======
            return new SqlException(originatingMemberId, e0.getCode(), e0.getMessage(), e);
>>>>>>> 718f5c88
        } else {
            return new SqlException(localMemberId, SqlErrorCode.GENERIC, e.getMessage(), e);
        }
    }

<<<<<<< HEAD
    public static boolean isExplain(String sql) {
        assert sql != null;

        return sql.toLowerCase().startsWith(EXPLAIN);
    }

    public static String unwrapExplain(String sql) {
        assert isExplain(sql);

        return sql.substring(EXPLAIN.length()).trim();
    }

    /**
     * Convert internal column type to public type.
=======
    /**
     * Convert internal column type to a public type.
>>>>>>> 718f5c88
     *
     * @param columnType Internal type.
     * @return Public type.
     */
    @SuppressWarnings("checkstyle:CyclomaticComplexity")
    public static SqlColumnMetadata getColumnMetadata(String columnName, QueryDataType columnType) {
        SqlColumnType type;

        switch (columnType.getTypeFamily()) {
            case VARCHAR:
                type = SqlColumnType.VARCHAR;

                break;

            case BOOLEAN:
                type = SqlColumnType.BOOLEAN;

                break;

            case TINYINT:
                type = SqlColumnType.TINYINT;

                break;

            case SMALLINT:
                type = SqlColumnType.SMALLINT;

                break;

            case INT:
                type = SqlColumnType.INT;

                break;

            case BIGINT:
                type = SqlColumnType.BIGINT;

                break;

            case DECIMAL:
                type = SqlColumnType.DECIMAL;

                break;

            case REAL:
                type = SqlColumnType.REAL;

                break;

            case DOUBLE:
                type = SqlColumnType.DOUBLE;

                break;

            case TIME:
                type = SqlColumnType.TIME;

                break;

            case DATE:
                type = SqlColumnType.DATE;

                break;

            case TIMESTAMP:
                type = SqlColumnType.TIMESTAMP;

                break;

            case TIMESTAMP_WITH_TIME_ZONE:
                type = SqlColumnType.TIMESTAMP_WITH_TIME_ZONE;

                break;

            default:
                assert columnType == QueryDataType.OBJECT;

                type = SqlColumnType.OBJECT;
        }

        return new SqlColumnMetadata(columnName, type);
    }
}<|MERGE_RESOLUTION|>--- conflicted
+++ resolved
@@ -64,17 +64,12 @@
                 originatingMemberId = localMemberId;
             }
 
-<<<<<<< HEAD
-            return new SqlException(originatingMemberId, e0.getCode(), e.getMessage(), e);
-=======
             return new SqlException(originatingMemberId, e0.getCode(), e0.getMessage(), e);
->>>>>>> 718f5c88
         } else {
             return new SqlException(localMemberId, SqlErrorCode.GENERIC, e.getMessage(), e);
         }
     }
 
-<<<<<<< HEAD
     public static boolean isExplain(String sql) {
         assert sql != null;
 
@@ -88,11 +83,7 @@
     }
 
     /**
-     * Convert internal column type to public type.
-=======
-    /**
      * Convert internal column type to a public type.
->>>>>>> 718f5c88
      *
      * @param columnType Internal type.
      * @return Public type.

/*
 * Copyright (c) 2008-2020, Hazelcast, Inc. All Rights Reserved.
 *
 * Licensed under the Apache License, Version 2.0 (the "License");
 * you may not use this file except in compliance with the License.
 * You may obtain a copy of the License at
 *
 * http://www.apache.org/licenses/LICENSE-2.0
 *
 * Unless required by applicable law or agreed to in writing, software
 * distributed under the License is distributed on an "AS IS" BASIS,
 * WITHOUT WARRANTIES OR CONDITIONS OF ANY KIND, either express or implied.
 * See the License for the specific language governing permissions and
 * limitations under the License.
 */

package com.hazelcast.sql.impl.exec.root;

import com.hazelcast.sql.impl.ResultIterator;
import com.hazelcast.sql.impl.QueryException;
import com.hazelcast.sql.impl.ResultIterator.HasNextImmediatelyResult;
import com.hazelcast.sql.impl.row.Row;

import java.util.List;
import java.util.NoSuchElementException;

import static com.hazelcast.sql.impl.ResultIterator.HasNextImmediatelyResult.DONE;
import static com.hazelcast.sql.impl.ResultIterator.HasNextImmediatelyResult.RETRY;
import static com.hazelcast.sql.impl.ResultIterator.HasNextImmediatelyResult.YES;

/**
 * Blocking array-based result consumer which delivers the results to API caller.
 */
public class BlockingRootResultConsumer implements RootResultConsumer {
    /** Mutex for concurrency support. */
    private final Object mux = new Object();

    /** Iterator over produced rows. */
    private final InternalIterator iterator = new InternalIterator();

<<<<<<< HEAD
    /**
     * {@link HasNextImmediatelyResult#RETRY} result from {@link
     * ResultIterator#hasNextImmediately()} is not allowed, the method will
     * block instead.
     */
    private final boolean waitForFullBatch;

    /** Query context to schedule root execution when the next batch is needed. */
=======
    /** A callback to schedule root execution when the next batch is needed. */
>>>>>>> 02d6be2b
    private volatile ScheduleCallback scheduleCallback;

    /** The batch that is currently being consumed. */
    private List<Row> currentBatch;

    /** When "true", no more batches are expected. */
    private boolean done;

    /** Error which occurred during query execution. */
    private QueryException doneError;

    /**
     * @param waitForFullBatch Disables {@link HasNextImmediatelyResult#RETRY} result
     *      from {@link ResultIterator#hasNextImmediately()}
     */
    // useMinimumLatency=true is used from Jet
    public BlockingRootResultConsumer(boolean waitForFullBatch) {
        this.waitForFullBatch = waitForFullBatch;
    }

    @Override
    public void setup(ScheduleCallback scheduleCallback) {
        this.scheduleCallback = scheduleCallback;
    }

    @Override
    public boolean consume(List<Row> batch, boolean last) {
        synchronized (mux) {
            if (done) {
                // this is possible if the query was concurrently cancelled
                // see https://github.com/hazelcast/hazelcast/issues/17160
                assert doneError != null;
                throw new RuntimeException(doneError);
            }

            if (currentBatch == null) {
                if (!batch.isEmpty()) {
                    currentBatch = batch;
                }

                if (last) {
                    done = true;
                }

                mux.notifyAll();

                return true;
            } else {
                return false;
            }
        }
    }

    @Override
    public void onError(QueryException error) {
        synchronized (mux) {
            if (!done) {
                done = true;
                doneError = error;

                mux.notifyAll();
            }
        }
    }

    /**
     * Poll the next batch from the upstream. If {@code shouldWait} is true, it
     * will block until a next batch is available or the end is reached. If
     * {@code shouldWait} is false, it will return a batch only if it's
     * immediately available, otherwise it will return {@code null}.
     *
     * @param shouldWait Enables blocking while waiting for the next batch.
     * @return The next batch or {@code null} if end of stream is reached or no
     *     batch is immediately available
     */
    private List<Row> getNextBatch(boolean shouldWait) {
        synchronized (mux) {
            while (true) {
                // Consume the batch if it is available.
                if (currentBatch != null) {
                    List<Row> res = currentBatch;

                    currentBatch = null;

                    return res;
                }

                // Handle end of the stream.
                if (done) {
                    if (doneError != null) {
                        throw doneError;
                    }

                    return null;
                }

                if (!shouldWait) {
                    return null;
                }

                // Otherwise wait.
                try {
                    mux.wait();
                } catch (InterruptedException e) {
                    Thread.currentThread().interrupt();

                    throw QueryException.error("Thread was interrupted while waiting for more results.", e);
                }
            }
        }
    }

    /**
     * Request the next batch from the executor.
     */
    private void requestNextBatch() {
        synchronized (mux) {
            if (done) {
                return;
            }
        }

        // We may reach this place only if some rows are already produced, and this is possible only after the setup,
<<<<<<< HEAD
        // so the context should be initialized.
=======
        // so the callback should be initialized.
>>>>>>> 02d6be2b
        assert scheduleCallback != null;

        scheduleCallback.run();
    }

    @Override
    public ResultIterator<Row> iterator() {
        return iterator;
    }

    /**
     * Iterator over results.
     */
    private class InternalIterator implements ResultIterator<Row> {

        private List<Row> batch;
        private int position;

        @Override
        public boolean hasNext() {
            if (batch == null) {
                batch = getNextBatch(true);

                if (batch == null) {
                    assert done;

                    return false;
                }
            }

            return true;
        }

        @Override
        public HasNextImmediatelyResult hasNextImmediately() {
            if (batch == null) {
                batch = getNextBatch(waitForFullBatch);

                if (batch == null) {
                    return done ? DONE :  RETRY;
                }
            }

            return YES;
        }

        @Override
        public Row next() {
            if (!hasNext()) {
                throw new NoSuchElementException();
            }

            assert batch != null;

            Row res = batch.get(position++);

            if (position == batch.size()) {
                batch = null;
                position = 0;

                requestNextBatch();
            }

            return res;
        }
    }
}<|MERGE_RESOLUTION|>--- conflicted
+++ resolved
@@ -38,7 +38,6 @@
     /** Iterator over produced rows. */
     private final InternalIterator iterator = new InternalIterator();
 
-<<<<<<< HEAD
     /**
      * {@link HasNextImmediatelyResult#RETRY} result from {@link
      * ResultIterator#hasNextImmediately()} is not allowed, the method will
@@ -46,10 +45,7 @@
      */
     private final boolean waitForFullBatch;
 
-    /** Query context to schedule root execution when the next batch is needed. */
-=======
     /** A callback to schedule root execution when the next batch is needed. */
->>>>>>> 02d6be2b
     private volatile ScheduleCallback scheduleCallback;
 
     /** The batch that is currently being consumed. */
@@ -173,11 +169,7 @@
         }
 
         // We may reach this place only if some rows are already produced, and this is possible only after the setup,
-<<<<<<< HEAD
-        // so the context should be initialized.
-=======
         // so the callback should be initialized.
->>>>>>> 02d6be2b
         assert scheduleCallback != null;
 
         scheduleCallback.run();

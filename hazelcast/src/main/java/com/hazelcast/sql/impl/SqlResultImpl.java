/*
 * Copyright (c) 2008-2020, Hazelcast, Inc. All Rights Reserved.
 *
 * Licensed under the Apache License, Version 2.0 (the "License");
 * you may not use this file except in compliance with the License.
 * You may obtain a copy of the License at
 *
 * http://www.apache.org/licenses/LICENSE-2.0
 *
 * Unless required by applicable law or agreed to in writing, software
 * distributed under the License is distributed on an "AS IS" BASIS,
 * WITHOUT WARRANTIES OR CONDITIONS OF ANY KIND, either express or implied.
 * See the License for the specific language governing permissions and
 * limitations under the License.
 */

package com.hazelcast.sql.impl;

import com.hazelcast.sql.SqlRow;
import com.hazelcast.sql.SqlRowMetadata;
import com.hazelcast.sql.impl.plan.Plan;
import com.hazelcast.sql.impl.row.Row;
import com.hazelcast.sql.impl.state.QueryInitiatorState;
import com.hazelcast.sql.impl.state.QueryState;

import javax.annotation.Nonnull;
import javax.annotation.Nullable;
import java.util.Iterator;
import java.util.NoSuchElementException;

/**
 * Cursor implementation.
 */
public final class SqlResultImpl extends AbstractSqlResult {

    private final boolean isUpdateCount;
    private final QueryState state;
    private final SqlRowMetadata rowMetadata;
    private Iterator<SqlRow> iterator;
    private final long updatedCount;

    private SqlResultImpl(boolean isUpdateCount, QueryState state, long updatedCount) {
        this.isUpdateCount = isUpdateCount;
        this.state = state;
        this.updatedCount = updatedCount;
        assert isUpdateCount ^ state != null : "isUpdateCount" + isUpdateCount + ", state=" + state;

        rowMetadata = state != null ? state.getInitiatorState().getRowMetadata() : null;
    }

    public static SqlResultImpl createRowsResult(QueryState state) {
        return new SqlResultImpl(false, state, 0);
    }

    public static SqlResultImpl createUpdateCountResult(long updatedCount) {
        return new SqlResultImpl(true, null, updatedCount);
    }

    @Nonnull
    @Override
    public SqlRowMetadata getRowMetadata() {
        checkIsRowsResult();
        return rowMetadata;
    }

    @Nonnull
    @Override
    public Iterator<SqlRow> iterator() {
        checkIsRowsResult();

        if (iterator == null) {
            iterator = new RowToSqlRowIterator(getQueryInitiatorState().getResultProducer().iterator());

            return iterator;
        } else {
            throw new IllegalStateException("Iterator can be requested only once.");
        }
    }

    @Override
    public long updateCount() {
        if (!isUpdateCount) {
            throw new IllegalStateException("This result doesn't contain update count");
        }
        return updatedCount;
    }

    @Override
    public boolean isUpdateCount() {
        return isUpdateCount;
    }

    @Override
    public void close() {
        closeOnError(QueryException.cancelledByUser());
    }

    private void checkIsRowsResult() {
        if (isUpdateCount) {
            throw new IllegalStateException("This result contains only update count");
        }
    }

    public void closeOnError(QueryException error) {
        if (state != null) {
            state.cancel(error);
        }
    }

    /**
     * Return the query ID.
     *
     * @throws IllegalStateException If the result doesn't contain rows and
     *     therefore the query is complete when the result is returned to the
     *     user.
     */
    @Nullable
    public QueryId getQueryId() {
        checkIsRowsResult();
        return getQueryInitiatorState().getQueryId();
    }

    public Plan getPlan() {
<<<<<<< HEAD
        return getQueryInitiatorState().getPlan();
=======
        QueryInitiatorState initiatorState = getQueryInitiatorState();

        return initiatorState != null ? initiatorState.getPlan() : null;
>>>>>>> 5e43956b
    }

    private QueryInitiatorState getQueryInitiatorState() {
        return state.getInitiatorState();
    }

    private final class RowToSqlRowIterator implements Iterator<SqlRow> {

        private final Iterator<Row> delegate;

        private RowToSqlRowIterator(Iterator<Row> delegate) {
            this.delegate = delegate;
        }

        @Override
        public boolean hasNext() {
            try {
                return delegate.hasNext();
            } catch (Exception e) {
                throw QueryUtils.toPublicException(e, state.getLocalMemberId());
            }
        }

        @Override
        public SqlRow next() {
            try {
                return new SqlRowImpl(rowMetadata, delegate.next());
            } catch (NoSuchElementException e) {
                throw e;
            } catch (Exception e) {
                throw QueryUtils.toPublicException(e, state.getLocalMemberId());
            }
        }
    }
}<|MERGE_RESOLUTION|>--- conflicted
+++ resolved
@@ -121,13 +121,9 @@
     }
 
     public Plan getPlan() {
-<<<<<<< HEAD
-        return getQueryInitiatorState().getPlan();
-=======
         QueryInitiatorState initiatorState = getQueryInitiatorState();
 
         return initiatorState != null ? initiatorState.getPlan() : null;
->>>>>>> 5e43956b
     }
 
     private QueryInitiatorState getQueryInitiatorState() {

/*
 * Copyright (c) 2008-2020, Hazelcast, Inc. All Rights Reserved.
 *
 * Licensed under the Apache License, Version 2.0 (the "License");
 * you may not use this file except in compliance with the License.
 * You may obtain a copy of the License at
 *
 * http://www.apache.org/licenses/LICENSE-2.0
 *
 * Unless required by applicable law or agreed to in writing, software
 * distributed under the License is distributed on an "AS IS" BASIS,
 * WITHOUT WARRANTIES OR CONDITIONS OF ANY KIND, either express or implied.
 * See the License for the specific language governing permissions and
 * limitations under the License.
 */

package com.hazelcast.sql.impl;

import com.hazelcast.config.SqlConfig;
import com.hazelcast.core.HazelcastException;
import com.hazelcast.internal.nio.Packet;
import com.hazelcast.internal.serialization.InternalSerializationService;
import com.hazelcast.internal.util.Preconditions;
import com.hazelcast.logging.ILogger;
import com.hazelcast.spi.exception.ServiceNotFoundException;
import com.hazelcast.spi.impl.NodeEngine;
import com.hazelcast.spi.impl.NodeEngineImpl;
import com.hazelcast.sql.SqlQuery;
import com.hazelcast.sql.SqlResult;
import com.hazelcast.sql.SqlService;
import com.hazelcast.sql.impl.explain.QueryExplainResult;
import com.hazelcast.sql.impl.optimizer.DisabledSqlOptimizer;
import com.hazelcast.sql.impl.optimizer.OptimizationTask;
import com.hazelcast.sql.impl.optimizer.SqlOptimizer;
import com.hazelcast.sql.impl.optimizer.SqlPlan;
import com.hazelcast.sql.impl.plan.Plan;
import com.hazelcast.sql.impl.plan.cache.CacheablePlan;
import com.hazelcast.sql.impl.plan.cache.PlanCache;
import com.hazelcast.sql.impl.plan.cache.PlanCacheChecker;
import com.hazelcast.sql.impl.plan.cache.PlanCacheKey;
import com.hazelcast.sql.impl.schema.SqlCatalog;
import com.hazelcast.sql.impl.schema.TableResolver;
import com.hazelcast.sql.impl.schema.map.PartitionedMapTableResolver;
import com.hazelcast.sql.impl.schema.map.ReplicatedMapTableResolver;
import com.hazelcast.sql.impl.state.QueryState;

import javax.annotation.Nonnull;
import javax.annotation.Nullable;
import java.lang.reflect.Constructor;
import java.util.ArrayList;
import java.util.Collections;
import java.util.List;
import java.util.function.Consumer;
import java.util.logging.Level;

/**
 * Base SQL service implementation that bridges optimizer implementation, public and private APIs.
 */
public class SqlServiceImpl implements SqlService, Consumer<Packet> {

    static final String OPTIMIZER_CLASS_PROPERTY_NAME = "hazelcast.sql.optimizerClass";
    private static final String SQL_MODULE_OPTIMIZER_CLASS = "com.hazelcast.sql.impl.calcite.CalciteSqlOptimizer";

    /** Outbox batch size in bytes. */
    private static final int OUTBOX_BATCH_SIZE = 512 * 1024;

    /** Default state check frequency. */
    private static final long STATE_CHECK_FREQUENCY = 1_000L;

    private static final int PLAN_CACHE_SIZE = 10_000;

<<<<<<< HEAD
    private static final String OPTIMIZER_CLASS_PROPERTY_NAME = "hazelcast.sql.optimizerClass";
    private static final String SQL_MODULE_OPTIMIZER_CLASS = "com.hazelcast.sql.impl.calcite.CalciteSqlOptimizer";

=======
>>>>>>> 02d6be2b
    private final ILogger logger;
    private final NodeEngineImpl nodeEngine;
    private final NodeServiceProviderImpl nodeServiceProvider;
    private final PlanCache planCache = new PlanCache(PLAN_CACHE_SIZE);

    private final int executorPoolSize;
    private final int operationPoolSize;
    private final long queryTimeout;
<<<<<<< HEAD
    private final long maxMemory;
=======
>>>>>>> 02d6be2b

    private JetSqlService jetSqlService;
    private List<TableResolver> tableResolvers;
    private SqlOptimizer optimizer;
    private volatile SqlInternalService internalService;

    public SqlServiceImpl(NodeEngineImpl nodeEngine) {
        this.logger = nodeEngine.getLogger(getClass());
        this.nodeEngine = nodeEngine;
        this.nodeServiceProvider = new NodeServiceProviderImpl(nodeEngine);

        SqlConfig config = nodeEngine.getConfig().getSqlConfig();

        int executorPoolSize = config.getExecutorPoolSize();
        int operationPoolSize = config.getOperationPoolSize();
        long queryTimeout = config.getQueryTimeoutMillis();
        long maxMemory = config.getMaxMemory();

        if (executorPoolSize == SqlConfig.DEFAULT_EXECUTOR_POOL_SIZE) {
            executorPoolSize = Runtime.getRuntime().availableProcessors();
        }

        if (operationPoolSize == SqlConfig.DEFAULT_OPERATION_POOL_SIZE) {
            operationPoolSize = Runtime.getRuntime().availableProcessors();
        }

        assert executorPoolSize > 0;
        assert operationPoolSize > 0;
        assert queryTimeout >= 0L;

        this.executorPoolSize = executorPoolSize;
        this.operationPoolSize = operationPoolSize;
        this.queryTimeout = queryTimeout;
<<<<<<< HEAD
        this.maxMemory = maxMemory;
=======
>>>>>>> 02d6be2b
    }

    public void start() {
        try {
            jetSqlService = nodeEngine.getService(JetSqlService.SERVICE_NAME);
        } catch (HazelcastException e) {
            if (!(e.getCause() instanceof ServiceNotFoundException)) {
                throw e;
            }
        }

        tableResolvers = createTableResolvers(nodeEngine, jetSqlService);

        optimizer = createOptimizer(nodeEngine, jetSqlService);

        String instanceName = nodeEngine.getHazelcastInstance().getName();
        InternalSerializationService serializationService = (InternalSerializationService) nodeEngine.getSerializationService();
<<<<<<< HEAD

        this.tableResolvers = createTableResolvers(nodeEngine, jetSqlService);

=======
>>>>>>> 02d6be2b
        PlanCacheChecker planCacheChecker = new PlanCacheChecker(
            nodeEngine,
            planCache,
            tableResolvers
        );
        internalService = new SqlInternalService(
            instanceName,
            nodeServiceProvider,
            serializationService,
            operationPoolSize,
            executorPoolSize,
            OUTBOX_BATCH_SIZE,
            STATE_CHECK_FREQUENCY,
            maxMemory,
            planCacheChecker
        );
        internalService.start();
    }

    public void reset() {
        planCache.clear();
        if (jetSqlService != null) {
            jetSqlService.reset();
        }
        if (internalService != null) {
            internalService.reset();
        }
    }

    public void shutdown() {
        planCache.clear();
        if (jetSqlService != null) {
            jetSqlService.shutdown(true);
        }
        if (internalService != null) {
            internalService.shutdown();
        }
    }

    public SqlInternalService getInternalService() {
        return internalService;
    }

    /**
     * For testing only.
     */
    public void setInternalService(SqlInternalService internalService) {
        this.internalService = internalService;
    }

    public SqlOptimizer getOptimizer() {
        return optimizer;
    }

    public PlanCache getPlanCache() {
        return planCache;
    }

    @Nonnull
    @Override
    public SqlResult query(@Nonnull SqlQuery query) {
        Preconditions.checkNotNull(query, "Query cannot be null");

        try {
            if (nodeEngine.getLocalMember().isLiteMember()) {
                throw QueryException.error("SQL queries cannot be executed on lite members");
            }

            long timeout = query.getTimeoutMillis();

            if (timeout == SqlQuery.TIMEOUT_NOT_SET) {
                timeout = queryTimeout;
            }

            return query0(query.getSql(), query.getParameters(), timeout, query.getCursorBufferSize());
        } catch (Exception e) {
            throw QueryUtils.toPublicException(e, nodeServiceProvider.getLocalMemberId());
        }
    }

    @Override
    public void accept(Packet packet) {
        internalService.onPacket(packet);
    }

    private SqlResult query0(String sql, List<Object> params, long timeout, int pageSize) {
        // Validate and normalize.
        if (sql == null || sql.isEmpty()) {
            throw QueryException.error("SQL statement cannot be empty.");
        }

        List<Object> params0;

        if (params == null || params.isEmpty()) {
            params0 = Collections.emptyList();
        } else {
            params0 = new ArrayList<>(params);
        }

        if (timeout < 0) {
            throw QueryException.error("Timeout cannot be negative: " + timeout);
        }

        if (pageSize <= 0) {
            throw QueryException.error("Page size must be positive: " + pageSize);
        }

        // Execute.
        if (QueryUtils.isExplain(sql)) {
            String unwrappedSql = QueryUtils.unwrapExplain(sql);

            if (unwrappedSql.isEmpty()) {
                throw QueryException.error("SQL statement to be explained cannot be empty");
            }

            SqlPlan plan = prepare(unwrappedSql);

            return new QueryExplainResult(plan.getExplain().asRows());
        } else {
            SqlPlan plan = prepare(sql);

            return execute(plan, params0, timeout, pageSize);
        }
    }

    private SqlPlan prepare(String sql) {
        List<List<String>> searchPaths = QueryUtils.prepareSearchPaths(Collections.emptyList(), tableResolvers);

        PlanCacheKey planKey = new PlanCacheKey(searchPaths, sql);

        SqlPlan plan = planCache.get(planKey);

        if (plan == null) {
            SqlCatalog schema = new SqlCatalog(tableResolvers);

            plan = optimizer.prepare(new OptimizationTask(sql, searchPaths, schema));

            if (plan instanceof CacheablePlan) {
                CacheablePlan plan0 = (CacheablePlan) plan;

                planCache.put(planKey, plan0);
            }
        }

        return plan;
    }

    private SqlResult execute(SqlPlan plan, List<Object> params, long timeout, int pageSize) {
        if (plan instanceof Plan) {
            return executeImdg((Plan) plan, params, timeout, pageSize);
        } else {
            return executeJet(plan, params, timeout, pageSize);
        }
    }

    private SqlResult executeImdg(Plan plan, List<Object> params, long timeout, int pageSize) {
        QueryState state = internalService.execute(plan, params, timeout, pageSize, planCache);

        return SqlResultImpl.createRowsResult(state);
    }

    private SqlResult executeJet(SqlPlan plan, List<Object> params, long timeout, int pageSize) {
        return jetSqlService.execute(plan, params, timeout, pageSize);
    }

    /**
     * Create either normal or not-implemented optimizer instance.
     *
     * @param nodeEngine Node engine.
     * @return Optimizer.
     */
    @SuppressWarnings({"unchecked", "rawtypes"})
    private SqlOptimizer createOptimizer(NodeEngine nodeEngine, JetSqlService jetSqlService) {
        // 1. Resolve class name.
        String className = System.getProperty(OPTIMIZER_CLASS_PROPERTY_NAME, SQL_MODULE_OPTIMIZER_CLASS);

        // 2. Get the class.
        Class clazz;

        try {
            clazz = Class.forName(className);
        } catch (ClassNotFoundException e) {
            logger.log(SQL_MODULE_OPTIMIZER_CLASS.equals(className) ? Level.FINE : Level.WARNING,
                "Optimizer class \"" + className + "\" not found, falling back to " + DisabledSqlOptimizer.class.getName());

            return new DisabledSqlOptimizer();
        } catch (Exception e) {
            throw new HazelcastException("Failed to resolve optimizer class " + className + ": " + e.getMessage(), e);
        }

        // 3. Get required constructor.
        Constructor<SqlOptimizer> constructor;

        try {
            constructor = clazz.getConstructor(
                NodeEngine.class,
                JetSqlService.class
            );
        } catch (ReflectiveOperationException e) {
            throw new HazelcastException("Failed to get the constructor for the optimizer class "
                + className + ": " + e.getMessage(), e);
        }

        // 4. Finally, get the instance.
        try {
            return constructor.newInstance(nodeEngine, jetSqlService);
        } catch (ReflectiveOperationException e) {
            throw new HazelcastException("Failed to instantiate the optimizer class " + className + ": " + e.getMessage(), e);
        }
    }

    private static List<TableResolver> createTableResolvers(
        NodeEngine nodeEngine,
        @Nullable JetSqlService jetSqlService
    ) {
        List<TableResolver> res = new ArrayList<>();

        if (jetSqlService != null) {
            res.addAll(jetSqlService.tableResolvers());
        }
        res.add(new PartitionedMapTableResolver(nodeEngine));
        res.add(new ReplicatedMapTableResolver(nodeEngine));

        return res;
    }
}<|MERGE_RESOLUTION|>--- conflicted
+++ resolved
@@ -69,12 +69,6 @@
 
     private static final int PLAN_CACHE_SIZE = 10_000;
 
-<<<<<<< HEAD
-    private static final String OPTIMIZER_CLASS_PROPERTY_NAME = "hazelcast.sql.optimizerClass";
-    private static final String SQL_MODULE_OPTIMIZER_CLASS = "com.hazelcast.sql.impl.calcite.CalciteSqlOptimizer";
-
-=======
->>>>>>> 02d6be2b
     private final ILogger logger;
     private final NodeEngineImpl nodeEngine;
     private final NodeServiceProviderImpl nodeServiceProvider;
@@ -83,10 +77,7 @@
     private final int executorPoolSize;
     private final int operationPoolSize;
     private final long queryTimeout;
-<<<<<<< HEAD
     private final long maxMemory;
-=======
->>>>>>> 02d6be2b
 
     private JetSqlService jetSqlService;
     private List<TableResolver> tableResolvers;
@@ -120,10 +111,7 @@
         this.executorPoolSize = executorPoolSize;
         this.operationPoolSize = operationPoolSize;
         this.queryTimeout = queryTimeout;
-<<<<<<< HEAD
         this.maxMemory = maxMemory;
-=======
->>>>>>> 02d6be2b
     }
 
     public void start() {
@@ -141,12 +129,9 @@
 
         String instanceName = nodeEngine.getHazelcastInstance().getName();
         InternalSerializationService serializationService = (InternalSerializationService) nodeEngine.getSerializationService();
-<<<<<<< HEAD
 
         this.tableResolvers = createTableResolvers(nodeEngine, jetSqlService);
 
-=======
->>>>>>> 02d6be2b
         PlanCacheChecker planCacheChecker = new PlanCacheChecker(
             nodeEngine,
             planCache,

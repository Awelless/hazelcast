/*
 * Copyright (c) 2008-2020, Hazelcast, Inc. All Rights Reserved.
 *
 * Licensed under the Apache License, Version 2.0 (the "License");
 * you may not use this file except in compliance with the License.
 * You may obtain a copy of the License at
 *
 * http://www.apache.org/licenses/LICENSE-2.0
 *
 * Unless required by applicable law or agreed to in writing, software
 * distributed under the License is distributed on an "AS IS" BASIS,
 * WITHOUT WARRANTIES OR CONDITIONS OF ANY KIND, either express or implied.
 * See the License for the specific language governing permissions and
 * limitations under the License.
 */

package com.hazelcast.sql.impl;

<<<<<<< HEAD
import com.hazelcast.config.SqlConfig;
=======
>>>>>>> dcf90c03
import com.hazelcast.core.HazelcastException;
import com.hazelcast.internal.nio.Packet;
import com.hazelcast.internal.serialization.InternalSerializationService;
import com.hazelcast.spi.impl.NodeEngine;
import com.hazelcast.spi.impl.NodeEngineImpl;
<<<<<<< HEAD
import com.hazelcast.sql.SqlCursor;
import com.hazelcast.sql.SqlQuery;
import com.hazelcast.sql.SqlService;
import com.hazelcast.sql.impl.optimizer.NoOpSqlOptimizer;
import com.hazelcast.sql.impl.optimizer.SqlOptimizer;
import com.hazelcast.sql.impl.plan.Plan;
import com.hazelcast.sql.impl.state.QueryState;

import java.lang.reflect.Constructor;
import java.util.ArrayList;
import java.util.Collections;
import java.util.List;
=======
import com.hazelcast.sql.impl.optimizer.NoOpSqlOptimizer;
import com.hazelcast.sql.impl.optimizer.SqlOptimizer;

import java.lang.reflect.Constructor;
>>>>>>> dcf90c03
import java.util.function.Consumer;

/**
 * Base SQL service implementation that bridges optimizer implementation, public and private APIs.
 */
public class SqlServiceImpl implements SqlService, Consumer<Packet> {
    /** Outbox batch size in bytes. */
    private static final int OUTBOX_BATCH_SIZE = 512 * 1024;

    /** Default state check frequency. */
    private static final long STATE_CHECK_FREQUENCY = 10_000L;

    private static final String OPTIMIZER_CLASS_PROPERTY_NAME = "hazelcast.sql.optimizerClass";
    private static final String OPTIMIZER_CLASS_DEFAULT = "com.hazelcast.sql.impl.calcite.CalciteSqlOptimizer";

    private final SqlOptimizer optimizer;
<<<<<<< HEAD
    private final boolean liteMember;

    private final NodeServiceProviderImpl nodeServiceProvider;
=======
>>>>>>> dcf90c03

    private volatile SqlInternalService internalService;

    public SqlServiceImpl(NodeEngineImpl nodeEngine) {
        SqlConfig config = nodeEngine.getConfig().getSqlConfig();

        int operationThreadCount = config.getOperationThreadCount();
        int fragmentThreadCount = config.getThreadCount();
        long maxMemory = config.getMaxMemory();

        if (operationThreadCount <= 0) {
            throw new HazelcastException("SqlConfig.operationThreadCount must be positive: " + config.getOperationThreadCount());
        }

        if (fragmentThreadCount <= 0) {
            throw new HazelcastException("SqlConfig.threadCount must be positive: " + config.getThreadCount());
        }

        nodeServiceProvider = new NodeServiceProviderImpl(nodeEngine);

        String instanceName = nodeEngine.getHazelcastInstance().getName();
        InternalSerializationService serializationService = (InternalSerializationService) nodeEngine.getSerializationService();

        internalService = new SqlInternalService(
            instanceName,
            nodeServiceProvider,
            serializationService,
            operationThreadCount,
            fragmentThreadCount,
            OUTBOX_BATCH_SIZE,
            STATE_CHECK_FREQUENCY,
            maxMemory
        );

        optimizer = createOptimizer(nodeEngine);
<<<<<<< HEAD
        liteMember = nodeEngine.getConfig().isLiteMember();
=======
>>>>>>> dcf90c03
    }

    public void start() {
        internalService.start();
    }

    public void reset() {
        internalService.reset();
    }

    public void shutdown() {
        internalService.shutdown();
    }

    public SqlInternalService getInternalService() {
        return internalService;
    }

    /**
     * For testing only.
     */
    public void setInternalService(SqlInternalService internalService) {
        this.internalService = internalService;
    }

    public SqlOptimizer getOptimizer() {
        return optimizer;
    }

<<<<<<< HEAD
    @Override
    public SqlCursor query(SqlQuery query) {
        if (liteMember) {
            throw QueryException.error("SQL queries cannot be executed on lite members.");
        }

        try {
            return query0(query.getSql(), query.getParameters(), query.getTimeout(), query.getPageSize());
        } catch (Exception e) {
            throw QueryUtils.toPublicException(e, nodeServiceProvider.getLocalMemberId());
        }
    }

=======
>>>>>>> dcf90c03
    @Override
    public void accept(Packet packet) {
        internalService.onPacket(packet);
    }

<<<<<<< HEAD
    private SqlCursor query0(String sql, List<Object> params, long timeout, int pageSize) {
        // Validate and normalize.
        if (sql == null || sql.isEmpty()) {
            throw QueryException.error("SQL statement cannot be empty.");
        }

        List<Object> params0;

        if (params == null || params.isEmpty()) {
            params0 = Collections.emptyList();
        } else {
            params0 = new ArrayList<>(params);
        }

        if (timeout < 0) {
            throw QueryException.error("Timeout cannot be negative: " + pageSize);
        }

        if (pageSize <= 0) {
            throw QueryException.error("Page size must be positive: " + pageSize);
        }

        // Execute.
        QueryState state;

        if (QueryUtils.isExplain(sql)) {
            String unwrappedSql = QueryUtils.unwrapExplain(sql);

            if (unwrappedSql.isEmpty()) {
                throw QueryException.error("SQL statement to be explained cannot be empty");
            }

            Plan plan = optimizer.prepare(unwrappedSql);

            state = internalService.executeExplain(plan);
        } else {
            Plan plan = optimizer.prepare(sql);

            state = internalService.execute(
                plan,
                params0,
                timeout,
                pageSize
            );
        }

        return new SqlCursorImpl(state);
    }

=======
>>>>>>> dcf90c03
    /**
     * Create either normal or no-op optimizer instance.
     *
     * @param nodeEngine Node engine.
     * @return Optimizer.
     */
    @SuppressWarnings({"unchecked", "rawtypes"})
    private static SqlOptimizer createOptimizer(NodeEngine nodeEngine) {
        // 1. Resolve class name.
        String className = System.getProperty(OPTIMIZER_CLASS_PROPERTY_NAME, OPTIMIZER_CLASS_DEFAULT);

        // 2. Get the class.
        Class clazz;

        try {
            clazz = Class.forName(className);
        } catch (ClassNotFoundException e) {
            return new NoOpSqlOptimizer();
        } catch (Exception e) {
            throw new HazelcastException("Failed to resolve optimizer class " + className + ": " + e.getMessage(), e);
        }

        // 3. Get required constructor.
        Constructor<SqlOptimizer> constructor;

        try {
            constructor = clazz.getConstructor(NodeEngine.class);
        } catch (ReflectiveOperationException e) {
            throw new HazelcastException("Failed to get the constructor for the optimizer class "
                + className + ": " + e.getMessage(), e);
        }

        // 4. Finally, get the instance.
        try {
            return constructor.newInstance(nodeEngine);
        } catch (ReflectiveOperationException e) {
            throw new HazelcastException("Failed to instantiate the optimizer class " + className + ": " + e.getMessage(), e);
        }
    }
}<|MERGE_RESOLUTION|>--- conflicted
+++ resolved
@@ -16,16 +16,15 @@
 
 package com.hazelcast.sql.impl;
 
-<<<<<<< HEAD
+import com.hazelcast.core.HazelcastException;
 import com.hazelcast.config.SqlConfig;
-=======
->>>>>>> dcf90c03
 import com.hazelcast.core.HazelcastException;
 import com.hazelcast.internal.nio.Packet;
 import com.hazelcast.internal.serialization.InternalSerializationService;
 import com.hazelcast.spi.impl.NodeEngine;
 import com.hazelcast.spi.impl.NodeEngineImpl;
-<<<<<<< HEAD
+import com.hazelcast.sql.impl.optimizer.NoOpSqlOptimizer;
+import com.hazelcast.sql.impl.optimizer.SqlOptimizer;
 import com.hazelcast.sql.SqlCursor;
 import com.hazelcast.sql.SqlQuery;
 import com.hazelcast.sql.SqlService;
@@ -35,15 +34,10 @@
 import com.hazelcast.sql.impl.state.QueryState;
 
 import java.lang.reflect.Constructor;
+import java.lang.reflect.Constructor;
 import java.util.ArrayList;
 import java.util.Collections;
 import java.util.List;
-=======
-import com.hazelcast.sql.impl.optimizer.NoOpSqlOptimizer;
-import com.hazelcast.sql.impl.optimizer.SqlOptimizer;
-
-import java.lang.reflect.Constructor;
->>>>>>> dcf90c03
 import java.util.function.Consumer;
 
 /**
@@ -60,12 +54,9 @@
     private static final String OPTIMIZER_CLASS_DEFAULT = "com.hazelcast.sql.impl.calcite.CalciteSqlOptimizer";
 
     private final SqlOptimizer optimizer;
-<<<<<<< HEAD
     private final boolean liteMember;
 
     private final NodeServiceProviderImpl nodeServiceProvider;
-=======
->>>>>>> dcf90c03
 
     private volatile SqlInternalService internalService;
 
@@ -101,10 +92,7 @@
         );
 
         optimizer = createOptimizer(nodeEngine);
-<<<<<<< HEAD
         liteMember = nodeEngine.getConfig().isLiteMember();
-=======
->>>>>>> dcf90c03
     }
 
     public void start() {
@@ -134,7 +122,6 @@
         return optimizer;
     }
 
-<<<<<<< HEAD
     @Override
     public SqlCursor query(SqlQuery query) {
         if (liteMember) {
@@ -148,14 +135,11 @@
         }
     }
 
-=======
->>>>>>> dcf90c03
     @Override
     public void accept(Packet packet) {
         internalService.onPacket(packet);
     }
 
-<<<<<<< HEAD
     private SqlCursor query0(String sql, List<Object> params, long timeout, int pageSize) {
         // Validate and normalize.
         if (sql == null || sql.isEmpty()) {
@@ -205,8 +189,6 @@
         return new SqlCursorImpl(state);
     }
 
-=======
->>>>>>> dcf90c03
     /**
      * Create either normal or no-op optimizer instance.
      *

/*
 * Copyright (c) 2008-2020, Hazelcast, Inc. All Rights Reserved.
 *
 * Licensed under the Apache License, Version 2.0 (the "License");
 * you may not use this file except in compliance with the License.
 * You may obtain a copy of the License at
 *
 * http://www.apache.org/licenses/LICENSE-2.0
 *
 * Unless required by applicable law or agreed to in writing, software
 * distributed under the License is distributed on an "AS IS" BASIS,
 * WITHOUT WARRANTIES OR CONDITIONS OF ANY KIND, either express or implied.
 * See the License for the specific language governing permissions and
 * limitations under the License.
 */

package com.hazelcast.sql.impl;

import com.hazelcast.config.SqlConfig;
import com.hazelcast.core.HazelcastException;
import com.hazelcast.internal.nio.Packet;
import com.hazelcast.internal.serialization.InternalSerializationService;
import com.hazelcast.internal.util.Preconditions;
import com.hazelcast.logging.ILogger;
import com.hazelcast.spi.exception.ServiceNotFoundException;
import com.hazelcast.spi.impl.NodeEngine;
import com.hazelcast.spi.impl.NodeEngineImpl;
import com.hazelcast.sql.SqlStatement;
import com.hazelcast.sql.SqlResult;
import com.hazelcast.sql.SqlService;
import com.hazelcast.sql.impl.explain.QueryExplainResult;
import com.hazelcast.sql.impl.optimizer.DisabledSqlOptimizer;
import com.hazelcast.sql.impl.optimizer.OptimizationTask;
import com.hazelcast.sql.impl.optimizer.SqlOptimizer;
import com.hazelcast.sql.impl.optimizer.SqlPlan;
import com.hazelcast.sql.impl.plan.Plan;
import com.hazelcast.sql.impl.plan.cache.CacheablePlan;
import com.hazelcast.sql.impl.plan.cache.PlanCache;
import com.hazelcast.sql.impl.plan.cache.PlanCacheChecker;
import com.hazelcast.sql.impl.plan.cache.PlanCacheKey;
import com.hazelcast.sql.impl.schema.SqlCatalog;
import com.hazelcast.sql.impl.schema.TableResolver;
import com.hazelcast.sql.impl.schema.map.PartitionedMapTableResolver;
import com.hazelcast.sql.impl.schema.map.ReplicatedMapTableResolver;
import com.hazelcast.sql.impl.state.QueryState;

import javax.annotation.Nonnull;
import javax.annotation.Nullable;
import java.lang.reflect.Constructor;
import java.util.ArrayList;
import java.util.Collections;
import java.util.List;
import java.util.function.Consumer;
import java.util.logging.Level;

/**
 * Base SQL service implementation that bridges optimizer implementation, public and private APIs.
 */
public class SqlServiceImpl implements SqlService, Consumer<Packet> {

    static final String OPTIMIZER_CLASS_PROPERTY_NAME = "hazelcast.sql.optimizerClass";
    private static final String SQL_MODULE_OPTIMIZER_CLASS = "com.hazelcast.sql.impl.calcite.CalciteSqlOptimizer";

    /** Outbox batch size in bytes. */
    private static final int OUTBOX_BATCH_SIZE = 512 * 1024;

    /** Default state check frequency. */
    private static final long STATE_CHECK_FREQUENCY = 1_000L;

    private static final int PLAN_CACHE_SIZE = 10_000;

    private final ILogger logger;
    private final NodeEngineImpl nodeEngine;
    private final NodeServiceProviderImpl nodeServiceProvider;
    private final PlanCache planCache = new PlanCache(PLAN_CACHE_SIZE);

    private final int executorPoolSize;
    private final int operationPoolSize;
    private final long queryTimeout;
    private final long maxMemory;

    private JetSqlService jetSqlService;
    private List<TableResolver> tableResolvers;
    private SqlOptimizer optimizer;
    private volatile SqlInternalService internalService;

    public SqlServiceImpl(NodeEngineImpl nodeEngine) {
        this.logger = nodeEngine.getLogger(getClass());
        this.nodeEngine = nodeEngine;
        this.nodeServiceProvider = new NodeServiceProviderImpl(nodeEngine);

        SqlConfig config = nodeEngine.getConfig().getSqlConfig();

        int executorPoolSize = config.getExecutorPoolSize();
        int operationPoolSize = config.getOperationPoolSize();
<<<<<<< HEAD
        long queryTimeout = config.getQueryTimeoutMillis();
        long maxMemory = config.getMaxMemory();
=======
        long queryTimeout = config.getStatementTimeoutMillis();
>>>>>>> 8f550a9c

        if (executorPoolSize == SqlConfig.DEFAULT_EXECUTOR_POOL_SIZE) {
            executorPoolSize = Runtime.getRuntime().availableProcessors();
        }

        if (operationPoolSize == SqlConfig.DEFAULT_OPERATION_POOL_SIZE) {
            operationPoolSize = Runtime.getRuntime().availableProcessors();
        }

        assert executorPoolSize > 0;
        assert operationPoolSize > 0;
        assert queryTimeout >= 0L;

        this.executorPoolSize = executorPoolSize;
        this.operationPoolSize = operationPoolSize;
        this.queryTimeout = queryTimeout;
        this.maxMemory = maxMemory;
    }

    public void start() {
        try {
            jetSqlService = nodeEngine.getService(JetSqlService.SERVICE_NAME);
        } catch (HazelcastException e) {
            if (!(e.getCause() instanceof ServiceNotFoundException)) {
                throw e;
            }
        }

        tableResolvers = createTableResolvers(nodeEngine, jetSqlService);

        optimizer = createOptimizer(nodeEngine, jetSqlService);

        String instanceName = nodeEngine.getHazelcastInstance().getName();
        InternalSerializationService serializationService = (InternalSerializationService) nodeEngine.getSerializationService();

        this.tableResolvers = createTableResolvers(nodeEngine, jetSqlService);

        PlanCacheChecker planCacheChecker = new PlanCacheChecker(
            nodeEngine,
            planCache,
            tableResolvers
        );
        internalService = new SqlInternalService(
            instanceName,
            nodeServiceProvider,
            serializationService,
            operationPoolSize,
            executorPoolSize,
            OUTBOX_BATCH_SIZE,
            STATE_CHECK_FREQUENCY,
            maxMemory,
            planCacheChecker
        );
        internalService.start();
    }

    public void reset() {
        planCache.clear();
        if (jetSqlService != null) {
            jetSqlService.reset();
        }
        if (internalService != null) {
            internalService.reset();
        }
    }

    public void shutdown() {
        planCache.clear();
        if (jetSqlService != null) {
            jetSqlService.shutdown(true);
        }
        if (internalService != null) {
            internalService.shutdown();
        }
    }

    public SqlInternalService getInternalService() {
        return internalService;
    }

    /**
     * For testing only.
     */
    public void setInternalService(SqlInternalService internalService) {
        this.internalService = internalService;
    }

    public SqlOptimizer getOptimizer() {
        return optimizer;
    }

    public PlanCache getPlanCache() {
        return planCache;
    }

    @Nonnull
    @Override
    public SqlResult execute(@Nonnull SqlStatement statement) {
        Preconditions.checkNotNull(statement, "Query cannot be null");

        try {
            if (nodeEngine.getLocalMember().isLiteMember()) {
                throw QueryException.error("SQL queries cannot be executed on lite members");
            }

            long timeout = statement.getTimeoutMillis();

            if (timeout == SqlStatement.TIMEOUT_NOT_SET) {
                timeout = queryTimeout;
            }

            return query0(statement.getSql(), statement.getParameters(), timeout, statement.getCursorBufferSize());
        } catch (Exception e) {
            throw QueryUtils.toPublicException(e, nodeServiceProvider.getLocalMemberId());
        }
    }

    @Override
    public void accept(Packet packet) {
        internalService.onPacket(packet);
    }

    private SqlResult query0(String sql, List<Object> params, long timeout, int pageSize) {
        // Validate and normalize.
        if (sql == null || sql.isEmpty()) {
            throw QueryException.error("SQL statement cannot be empty.");
        }

        List<Object> params0;

        if (params == null || params.isEmpty()) {
            params0 = Collections.emptyList();
        } else {
            params0 = new ArrayList<>(params);
        }

        if (timeout < 0) {
            throw QueryException.error("Timeout cannot be negative: " + timeout);
        }

        if (pageSize <= 0) {
            throw QueryException.error("Page size must be positive: " + pageSize);
        }

        // Execute.
        if (QueryUtils.isExplain(sql)) {
            String unwrappedSql = QueryUtils.unwrapExplain(sql);

            if (unwrappedSql.isEmpty()) {
                throw QueryException.error("SQL statement to be explained cannot be empty");
            }

            SqlPlan plan = prepare(unwrappedSql);

            return new QueryExplainResult(plan.getExplain().asRows());
        } else {
            SqlPlan plan = prepare(sql);

            return execute(plan, params0, timeout, pageSize);
        }
    }

    private SqlPlan prepare(String sql) {
        List<List<String>> searchPaths = QueryUtils.prepareSearchPaths(Collections.emptyList(), tableResolvers);

        PlanCacheKey planKey = new PlanCacheKey(searchPaths, sql);

        SqlPlan plan = planCache.get(planKey);

        if (plan == null) {
            SqlCatalog schema = new SqlCatalog(tableResolvers);

            plan = optimizer.prepare(new OptimizationTask(sql, searchPaths, schema));

            if (plan instanceof CacheablePlan) {
                CacheablePlan plan0 = (CacheablePlan) plan;

                planCache.put(planKey, plan0);
            }
        }

        return plan;
    }

    private SqlResult execute(SqlPlan plan, List<Object> params, long timeout, int pageSize) {
        if (plan instanceof Plan) {
            return executeImdg((Plan) plan, params, timeout, pageSize);
        } else {
            return executeJet(plan, params, timeout, pageSize);
        }
    }

    private SqlResult executeImdg(Plan plan, List<Object> params, long timeout, int pageSize) {
        QueryState state = internalService.execute(plan, params, timeout, pageSize, planCache);

        return SqlResultImpl.createRowsResult(state);
    }

    private SqlResult executeJet(SqlPlan plan, List<Object> params, long timeout, int pageSize) {
        return jetSqlService.execute(plan, params, timeout, pageSize);
    }

    /**
     * Create either normal or not-implemented optimizer instance.
     *
     * @param nodeEngine Node engine.
     * @return Optimizer.
     */
    @SuppressWarnings({"unchecked", "rawtypes"})
    private SqlOptimizer createOptimizer(NodeEngine nodeEngine, JetSqlService jetSqlService) {
        // 1. Resolve class name.
        String className = System.getProperty(OPTIMIZER_CLASS_PROPERTY_NAME, SQL_MODULE_OPTIMIZER_CLASS);

        // 2. Get the class.
        Class clazz;

        try {
            clazz = Class.forName(className);
        } catch (ClassNotFoundException e) {
            logger.log(SQL_MODULE_OPTIMIZER_CLASS.equals(className) ? Level.FINE : Level.WARNING,
                "Optimizer class \"" + className + "\" not found, falling back to " + DisabledSqlOptimizer.class.getName());

            return new DisabledSqlOptimizer();
        } catch (Exception e) {
            throw new HazelcastException("Failed to resolve optimizer class " + className + ": " + e.getMessage(), e);
        }

        // 3. Get required constructor.
        Constructor<SqlOptimizer> constructor;

        try {
            constructor = clazz.getConstructor(
                NodeEngine.class,
                JetSqlService.class
            );
        } catch (ReflectiveOperationException e) {
            throw new HazelcastException("Failed to get the constructor for the optimizer class "
                + className + ": " + e.getMessage(), e);
        }

        // 4. Finally, get the instance.
        try {
            return constructor.newInstance(nodeEngine, jetSqlService);
        } catch (ReflectiveOperationException e) {
            throw new HazelcastException("Failed to instantiate the optimizer class " + className + ": " + e.getMessage(), e);
        }
    }

    private static List<TableResolver> createTableResolvers(
        NodeEngine nodeEngine,
        @Nullable JetSqlService jetSqlService
    ) {
        List<TableResolver> res = new ArrayList<>();

        if (jetSqlService != null) {
            res.addAll(jetSqlService.tableResolvers());
        }
        res.add(new PartitionedMapTableResolver(nodeEngine));
        res.add(new ReplicatedMapTableResolver(nodeEngine));

        return res;
    }
}<|MERGE_RESOLUTION|>--- conflicted
+++ resolved
@@ -93,12 +93,8 @@
 
         int executorPoolSize = config.getExecutorPoolSize();
         int operationPoolSize = config.getOperationPoolSize();
-<<<<<<< HEAD
-        long queryTimeout = config.getQueryTimeoutMillis();
+        long queryTimeout = config.getStatementTimeoutMillis();
         long maxMemory = config.getMaxMemory();
-=======
-        long queryTimeout = config.getStatementTimeoutMillis();
->>>>>>> 8f550a9c
 
         if (executorPoolSize == SqlConfig.DEFAULT_EXECUTOR_POOL_SIZE) {
             executorPoolSize = Runtime.getRuntime().availableProcessors();

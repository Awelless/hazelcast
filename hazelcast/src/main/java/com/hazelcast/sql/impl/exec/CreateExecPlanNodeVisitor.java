--- conflicted
+++ resolved
@@ -16,7 +16,6 @@
 
 package com.hazelcast.sql.impl.exec;
 
-<<<<<<< HEAD
 import com.hazelcast.internal.serialization.InternalSerializationService;
 import com.hazelcast.internal.util.collection.PartitionIdSet;
 import com.hazelcast.map.impl.proxy.MapProxyImpl;
@@ -26,50 +25,36 @@
 import com.hazelcast.sql.impl.exec.fetch.FetchExec;
 import com.hazelcast.sql.impl.exec.index.MapIndexScanExec;
 import com.hazelcast.sql.impl.exec.io.BroadcastSendExec;
-import com.hazelcast.sql.impl.exec.io.ReceiveExec;
-import com.hazelcast.sql.impl.exec.io.ReceiveSortMergeExec;
-import com.hazelcast.sql.impl.exec.io.SendExec;
-import com.hazelcast.sql.impl.exec.io.UnicastSendExec;
-import com.hazelcast.sql.impl.exec.join.HashJoinExec;
-import com.hazelcast.sql.impl.exec.join.NestedLoopJoinExec;
-=======
 import com.hazelcast.sql.impl.exec.io.InboundHandler;
 import com.hazelcast.sql.impl.exec.io.Inbox;
 import com.hazelcast.sql.impl.exec.io.OutboundHandler;
 import com.hazelcast.sql.impl.exec.io.Outbox;
 import com.hazelcast.sql.impl.exec.io.ReceiveExec;
+import com.hazelcast.sql.impl.exec.io.ReceiveSortMergeExec;
 import com.hazelcast.sql.impl.exec.io.SendExec;
+import com.hazelcast.sql.impl.exec.io.StripedInbox;
+import com.hazelcast.sql.impl.exec.io.UnicastSendExec;
 import com.hazelcast.sql.impl.exec.io.flowcontrol.FlowControl;
 import com.hazelcast.sql.impl.exec.io.flowcontrol.FlowControlFactory;
->>>>>>> 253b515b
+import com.hazelcast.sql.impl.exec.join.HashJoinExec;
+import com.hazelcast.sql.impl.exec.join.NestedLoopJoinExec;
 import com.hazelcast.sql.impl.exec.root.RootExec;
-import com.hazelcast.sql.impl.exec.io.InboundHandler;
-import com.hazelcast.sql.impl.exec.io.Inbox;
-import com.hazelcast.sql.impl.exec.io.OutboundHandler;
-import com.hazelcast.sql.impl.exec.io.Outbox;
-import com.hazelcast.sql.impl.exec.io.StripedInbox;
-import com.hazelcast.sql.impl.exec.io.flowcontrol.FlowControl;
-import com.hazelcast.sql.impl.exec.io.flowcontrol.simple.SimpleFlowControl;
 import com.hazelcast.sql.impl.operation.QueryExecuteOperation;
 import com.hazelcast.sql.impl.operation.QueryExecuteOperationFragment;
 import com.hazelcast.sql.impl.operation.QueryExecuteOperationFragmentMapping;
 import com.hazelcast.sql.impl.operation.QueryOperationHandler;
-<<<<<<< HEAD
 import com.hazelcast.sql.impl.plan.node.AggregatePlanNode;
 import com.hazelcast.sql.impl.plan.node.FetchPlanNode;
 import com.hazelcast.sql.impl.plan.node.FilterPlanNode;
 import com.hazelcast.sql.impl.plan.node.MapIndexScanPlanNode;
 import com.hazelcast.sql.impl.plan.node.MapScanPlanNode;
 import com.hazelcast.sql.impl.plan.node.MaterializedInputPlanNode;
-=======
->>>>>>> 253b515b
 import com.hazelcast.sql.impl.plan.node.PlanNode;
 import com.hazelcast.sql.impl.plan.node.PlanNodeVisitor;
 import com.hazelcast.sql.impl.plan.node.ProjectPlanNode;
 import com.hazelcast.sql.impl.plan.node.ReplicatedMapScanPlanNode;
 import com.hazelcast.sql.impl.plan.node.ReplicatedToPartitionedPlanNode;
 import com.hazelcast.sql.impl.plan.node.RootPlanNode;
-<<<<<<< HEAD
 import com.hazelcast.sql.impl.plan.node.SortPlanNode;
 import com.hazelcast.sql.impl.plan.node.io.BroadcastSendPlanNode;
 import com.hazelcast.sql.impl.plan.node.io.EdgeAwarePlanNode;
@@ -79,11 +64,6 @@
 import com.hazelcast.sql.impl.plan.node.io.UnicastSendPlanNode;
 import com.hazelcast.sql.impl.plan.node.join.HashJoinPlanNode;
 import com.hazelcast.sql.impl.plan.node.join.NestedLoopJoinPlanNode;
-=======
-import com.hazelcast.sql.impl.plan.node.io.EdgeAwarePlanNode;
-import com.hazelcast.sql.impl.plan.node.io.ReceivePlanNode;
-import com.hazelcast.sql.impl.plan.node.io.RootSendPlanNode;
->>>>>>> 253b515b
 
 import java.util.ArrayList;
 import java.util.Collection;
@@ -99,7 +79,6 @@
     /** Operation handler. */
     private final QueryOperationHandler operationHandler;
 
-<<<<<<< HEAD
     /** Node service provider. */
     private final NodeServiceProvider nodeServiceProvider;
 
@@ -112,15 +91,11 @@
     /** Operation. */
     private final QueryExecuteOperation operation;
 
+    /** Factory to create flow control objects. */
+    private final FlowControlFactory flowControlFactory;
+
     /** Partitions owned by this data node. */
     private final PartitionIdSet localParts;
-=======
-    /** Operation. */
-    private final QueryExecuteOperation operation;
-
-    /** Factory to create flow control objects. */
-    private final FlowControlFactory flowControlFactory;
->>>>>>> 253b515b
 
     /** Recommended outbox batch size in bytes. */
     private final int outboxBatchSize;
@@ -139,11 +114,11 @@
 
     public CreateExecPlanNodeVisitor(
         QueryOperationHandler operationHandler,
-<<<<<<< HEAD
         NodeServiceProvider nodeServiceProvider,
         InternalSerializationService serializationService,
         UUID localMemberId,
         QueryExecuteOperation operation,
+        FlowControlFactory flowControlFactory,
         PartitionIdSet localParts,
         int outboxBatchSize
     ) {
@@ -152,16 +127,8 @@
         this.serializationService = serializationService;
         this.localMemberId = localMemberId;
         this.operation = operation;
+        this.flowControlFactory = flowControlFactory;
         this.localParts = localParts;
-=======
-        QueryExecuteOperation operation,
-        FlowControlFactory flowControlFactory,
-        int outboxBatchSize
-    ) {
-        this.operationHandler = operationHandler;
-        this.operation = operation;
-        this.flowControlFactory = flowControlFactory;
->>>>>>> 253b515b
         this.outboxBatchSize = outboxBatchSize;
     }
 
@@ -189,18 +156,11 @@
 
         // Create and register inbox.
         Inbox inbox = new Inbox(
-<<<<<<< HEAD
             operationHandler,
             operation.getQueryId(),
             edgeId,
-            sendFragment.getNode().getSchema().getEstimatedRowSize(),
+            node.getSchema().getEstimatedRowSize(),
             localMemberId,
-=======
-            operation.getQueryId(),
-            edgeId,
-            node.getSchema().getEstimatedRowSize(),
-            operationHandler,
->>>>>>> 253b515b
             fragmentMemberCount,
             createFlowControl(edgeId)
         );
@@ -214,7 +174,6 @@
     }
 
     @Override
-<<<<<<< HEAD
     public void onReceiveSortMergeNode(ReceiveSortMergePlanNode node) {
         // Navigate to sender exec and calculate total number of sender stripes.
         int edgeId = node.getEdgeId();
@@ -249,8 +208,6 @@
     }
 
     @Override
-=======
->>>>>>> 253b515b
     public void onRootSendNode(RootSendPlanNode node) {
         Outbox[] outboxes = prepareOutboxes(node);
 
@@ -259,7 +216,6 @@
         exec = new SendExec(node.getId(), pop(), outboxes[0]);
     }
 
-<<<<<<< HEAD
     @Override
     public void onUnicastSendNode(UnicastSendPlanNode node) {
         Outbox[] outboxes = prepareOutboxes(node);
@@ -298,8 +254,6 @@
         }
     }
 
-=======
->>>>>>> 253b515b
     /**
      * Prepare outboxes for the given sender node.
      *
@@ -323,17 +277,11 @@
 
         for (UUID receiveMemberId : receiveFragmentMemberIds) {
             Outbox outbox = new Outbox(
-<<<<<<< HEAD
-                operationHandler, operation.getQueryId(),
+                operationHandler,
+                operation.getQueryId(),
                 edgeId,
                 rowWidth,
                 localMemberId,
-=======
-                operation.getQueryId(),
-                operationHandler,
-                edgeId,
-                rowWidth,
->>>>>>> 253b515b
                 receiveMemberId,
                 outboxBatchSize,
                 operation.getEdgeInitialMemoryMap().get(edgeId)
@@ -348,7 +296,6 @@
     }
 
     @Override
-<<<<<<< HEAD
     public void onMapScanNode(MapScanPlanNode node) {
         Exec res;
 
@@ -544,8 +491,6 @@
     }
 
     @Override
-=======
->>>>>>> 253b515b
     public void onOtherNode(PlanNode node) {
         if (node instanceof CreateExecPlanNodeVisitorCallback) {
             ((CreateExecPlanNodeVisitorCallback) node).onVisit(this);
@@ -563,11 +508,7 @@
     }
 
     public Map<Integer, Map<UUID, OutboundHandler>> getOutboxes() {
-<<<<<<< HEAD
-         return outboxes;
-=======
         return outboxes;
->>>>>>> 253b515b
     }
 
     /**
@@ -585,15 +526,9 @@
     }
 
     private FlowControl createFlowControl(int edgeId) {
-<<<<<<< HEAD
-        long maxMemory = operation.getEdgeInitialMemoryMap().get(edgeId);
-
-        return new SimpleFlowControl(maxMemory);
-=======
         long initialMemory = operation.getEdgeInitialMemoryMap().get(edgeId);
 
         return flowControlFactory.create(initialMemory);
->>>>>>> 253b515b
     }
 
     private Collection<UUID> getFragmentMembers(QueryExecuteOperationFragment fragment) {
@@ -603,10 +538,6 @@
 
         assert fragment.getMapping() == QueryExecuteOperationFragmentMapping.DATA_MEMBERS;
 
-<<<<<<< HEAD
         return operation.getPartitionMap().keySet();
-=======
-        return operation.getPartitionMapping().keySet();
->>>>>>> 253b515b
     }
 }
/*
 * Copyright (c) 2008-2020, Hazelcast, Inc. All Rights Reserved.
 *
 * Licensed under the Apache License, Version 2.0 (the "License");
 * you may not use this file except in compliance with the License.
 * You may obtain a copy of the License at
 *
 * http://www.apache.org/licenses/LICENSE-2.0
 *
 * Unless required by applicable law or agreed to in writing, software
 * distributed under the License is distributed on an "AS IS" BASIS,
 * WITHOUT WARRANTIES OR CONDITIONS OF ANY KIND, either express or implied.
 * See the License for the specific language governing permissions and
 * limitations under the License.
 */

package com.hazelcast.sql;

/**
 * Error codes used in Hazelcast SQL.
 */
public final class SqlErrorCode {
    /** Generic error. */
    public static final int GENERIC = -1;

    /** Query completed successfully. */
    public static final int OK = 0;

<<<<<<< HEAD
    /** Member has left the topology. */
    public static final int MEMBER_LEAVE = 1002;

    /** Query was cancelled due to user request. */
    public static final int CANCELLED_BY_USER = 1003;

    /** Query was cancelled due to timeout. */
    public static final int TIMEOUT = 1004;

    /** Generic parsing error. */
    public static final int PARSING = 1005;

    /** Client has left the topology. */
    public static final int CLIENT_LEAVE = 1006;
=======
    /** Member cannot be reached. */
    public static final int MEMBER_CONNECTION = 1001;
>>>>>>> 253b515b

    /** An error with data conversion or transformation. */
    public static final int DATA_EXCEPTION = 2000;

    private SqlErrorCode() {
        // No-op.
    }
}<|MERGE_RESOLUTION|>--- conflicted
+++ resolved
@@ -26,7 +26,9 @@
     /** Query completed successfully. */
     public static final int OK = 0;
 
-<<<<<<< HEAD
+    /** Member cannot be reached. */
+    public static final int MEMBER_CONNECTION = 1001;
+
     /** Member has left the topology. */
     public static final int MEMBER_LEAVE = 1002;
 
@@ -41,10 +43,6 @@
 
     /** Client has left the topology. */
     public static final int CLIENT_LEAVE = 1006;
-=======
-    /** Member cannot be reached. */
-    public static final int MEMBER_CONNECTION = 1001;
->>>>>>> 253b515b
 
     /** An error with data conversion or transformation. */
     public static final int DATA_EXCEPTION = 2000;

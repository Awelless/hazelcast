/*
 * Copyright (c) 2008-2013, Hazelcast, Inc. All Rights Reserved.
 *
 * Licensed under the Apache License, Version 2.0 (the "License");
 * you may not use this file except in compliance with the License.
 * You may obtain a copy of the License at
 *
 * http://www.apache.org/licenses/LICENSE-2.0
 *
 * Unless required by applicable law or agreed to in writing, software
 * distributed under the License is distributed on an "AS IS" BASIS,
 * WITHOUT WARRANTIES OR CONDITIONS OF ANY KIND, either express or implied.
 * See the License for the specific language governing permissions and
 * limitations under the License.
 */

package com.hazelcast.nio;

import com.hazelcast.logging.Logger;
import com.hazelcast.util.EmptyStatement;
import com.hazelcast.util.QuickMath;

import java.io.DataInput;
import java.io.DataOutput;
import java.io.IOException;
import java.io.UTFDataFormatException;
import java.lang.reflect.Constructor;
import java.lang.reflect.Field;
import java.lang.reflect.Method;

/**
 * Class to encode/decode UTF-Strings to and from byte-arrays.
 */
public final class UTFEncoderDecoder {

    private static final int STRING_CHUNK_SIZE = 16 * 1024;

    private static final UTFEncoderDecoder INSTANCE;

    // Because this flag is not set for Non-Buffered Data Output classes
    // but results may be compared in unit tests.
    // Buffered Data Output may set this flag
    // but Non-Buffered Data Output class always set this flag to "false".
    // So their results may be different.
    private static final boolean ASCII_AWARE =
            Boolean.parseBoolean(System.getProperty("hazelcast.nio.asciiaware", "false"));

    static {
        INSTANCE = buildUTFUtil();
    }

    private final StringCreator stringCreator;
    private final UtfWriter utfWriter;
    private final boolean hazelcastEnterpriseActive;

    UTFEncoderDecoder(StringCreator stringCreator, UtfWriter utfWriter) {
        this(stringCreator, utfWriter, false);
    }

    UTFEncoderDecoder(StringCreator stringCreator, UtfWriter utfWriter, boolean hazelcastEnterpriseActive) {
        this.stringCreator = stringCreator;
        this.utfWriter = utfWriter;
        this.hazelcastEnterpriseActive = hazelcastEnterpriseActive;
    }

    public boolean isHazelcastEnterpriseActive() {
        return hazelcastEnterpriseActive;
    }

    public static void writeUTF(final DataOutput out,
                                final String str,
                                final byte[] buffer) throws IOException {
        INSTANCE.writeUTF0(out, str, buffer);
    }

    public static String readUTF(final DataInput in,
                                 final byte[] buffer) throws IOException {
        return INSTANCE.readUTF0(in, buffer);
    }

    // ********************************************************************* //

    public void writeUTF0(final DataOutput out,
                          final String str,
                          final byte[] buffer) throws IOException {
        if (!QuickMath.isPowerOfTwo(buffer.length)) {
            throw new IllegalArgumentException(
                    "Size of the buffer has to be power of two, was " + buffer.length);
        }
        boolean isNull = str == null;
        out.writeBoolean(isNull);
        if (isNull) {
            return;
        }

        int length = str.length();
        out.writeInt(length);
        out.writeInt(length);
        if (length > 0) {
            int chunkSize = (length / STRING_CHUNK_SIZE) + 1;
            for (int i = 0; i < chunkSize; i++) {
                int beginIndex = Math.max(0, i * STRING_CHUNK_SIZE - 1);
                int endIndex = Math.min((i + 1) * STRING_CHUNK_SIZE - 1, length);
                utfWriter.writeShortUTF(out, str, beginIndex, endIndex, buffer);
            }
        }
    }

    // ********************************************************************* //

    interface UtfWriter {

        void writeShortUTF(final DataOutput out,
                           final String str,
                           final int beginIndex,
                           final int endIndex,
                           final byte[] buffer) throws IOException;

    }

    private abstract static class AbstractCharArrayUtfWriter implements UtfWriter {

        //CHECKSTYLE:OFF
        @Override
        public final void writeShortUTF(final DataOutput out,
                                  final String str,
                                  final int beginIndex,
                                  final int endIndex,
                                  final byte[] buffer) throws IOException {
            final boolean isBufferObjectDataOutput = out instanceof BufferObjectDataOutput;
            final BufferObjectDataOutput bufferObjectDataOutput =
                    isBufferObjectDataOutput ? (BufferObjectDataOutput) out : null;
            final char[] value = getCharArray(str);

            int i;
            int c;
            int bufferPos = 0;
            int utfLength = 0;
            int utfLengthLimit;
            int pos = 0;

            if (isBufferObjectDataOutput) {
                // At most, one character can hold 3 bytes
                utfLengthLimit = str.length() * 3;

                // We save current position of buffer data output.
                // Then we write the length of UTF and ASCII state to here
                pos = bufferObjectDataOutput.position();

                // Moving position explicitly is not good way
                // since it may cause overflow exceptions for example "ByteArrayObjectDataOutput".
                // So, write dummy data and let DataOutput handle it by expanding or etc ...
                bufferObjectDataOutput.writeShort(0);
                if (ASCII_AWARE) {
                    bufferObjectDataOutput.writeBoolean(false);
                }
            } else {
                utfLength = calculateUtf8Length(value, beginIndex, endIndex);
                if (utfLength > 65535) {
                    throw new UTFDataFormatException(
                            "encoded string too long:" + utfLength + " bytes");
                }

                utfLengthLimit = utfLength;

                out.writeShort(utfLength);
                if (ASCII_AWARE) {
                    // We cannot determine that all characters are ASCII or not without iterating over it
                    // So, we mark it as not ASCII, so all characters will be checked.
                    out.writeBoolean(false);
                }
            }

            if (buffer.length >= utfLengthLimit) {
                for (i = beginIndex; i < endIndex; i++) {
                    c = value[i];
                    if (!((c <= 0x007F) && (c >= 0x0001))) {
                        break;
                    }
                    buffer[bufferPos++] = (byte) c;
                }

                for (; i < endIndex; i++) {
                    c = value[i]; //value != null ? value[i] : str.charAt(i);
                    if (c <= 0) {
                        // X == 0 or 0x007F < X < 0x7FFF
                        buffer[bufferPos++] = (byte) (0xC0 | ((c >> 6) & 0x1F));
                        buffer[bufferPos++] = (byte) (0x80 | ((c) & 0x3F));
                    } else if (c > 0x007F) {
                        // 0x007F < X <= 0x7FFF
                        buffer[bufferPos++] = (byte) (0xE0 | ((c >> 12) & 0x0F));
                        buffer[bufferPos++] = (byte) (0x80 | ((c >> 6) & 0x3F));
                        buffer[bufferPos++] = (byte) (0x80 | ((c) & 0x3F));
                    } else {
                        // 0x0001 <= X <= 0x007F
                        buffer[bufferPos++] = (byte) c;
                    }
                }

                out.write(buffer, 0, bufferPos);

                if (isBufferObjectDataOutput) {
                    utfLength = bufferPos;
                }
            } else {
                for (i = beginIndex; i < endIndex; i++) {
                    c = value[i];
                    if (!((c <= 0x007F) && (c >= 0x0001))) {
                        break;
                    }
                    bufferPos = buffering(buffer, bufferPos, (byte) c, out);
                }

                if (isBufferObjectDataOutput) {
                    utfLength = i - beginIndex;
                }

                for (; i < endIndex; i++) {
                    c = value[i];
                    if (c <= 0) {
                        // X == 0 or 0x007F < X < 0x7FFF
                        bufferPos = buffering(buffer, bufferPos,
                                (byte) (0xC0 | ((c >> 6) & 0x1F)), out);
                        bufferPos = buffering(buffer, bufferPos,
                                (byte) (0x80 | ((c) & 0x3F)), out);
                        if (isBufferObjectDataOutput) {
                            utfLength += 2;
                        }
                    } else if (c > 0x007F) {
                        // 0x007F < X <= 0x7FFF
                        bufferPos = buffering(buffer, bufferPos,
                                (byte) (0xE0 | ((c >> 12) & 0x0F)), out);
                        bufferPos = buffering(buffer, bufferPos,
                                (byte) (0x80 | ((c >> 6) & 0x3F)), out);
                        bufferPos = buffering(buffer, bufferPos,
                                (byte) (0x80 | ((c) & 0x3F)), out);
                        if (isBufferObjectDataOutput) {
                            utfLength += 3;
                        }
                    } else {
                        // 0x0001 <= X <= 0x007F
                        bufferPos = buffering(buffer, bufferPos, (byte) c, out);
                        if (isBufferObjectDataOutput) {
                            utfLength++;
                        }
                    }
                }
                int length = bufferPos % buffer.length;
                out.write(buffer, 0, length == 0 ? buffer.length : length);
            }

            if (isBufferObjectDataOutput) {
                if (utfLength > 65535) {
                    throw new UTFDataFormatException(
                            "encoded string too long:" + utfLength + " bytes");
                }

                // Write the length of UTF to saved position before
                bufferObjectDataOutput.writeShort(pos, utfLength);

                // Write the ASCII status of UTF to saved position before
                if (ASCII_AWARE) {
                    bufferObjectDataOutput.writeBoolean(pos + 2, utfLength == str.length());
                }
            }
        }

        protected abstract boolean isAvailable();

        protected abstract char[] getCharArray(String str);
        //CHECKSTYLE:ON
    }

    static class UnsafeBasedCharArrayUtfWriter extends AbstractCharArrayUtfWriter {

        private static final sun.misc.Unsafe UNSAFE = UnsafeHelper.UNSAFE;
        private static final long VALUE_FIELD_OFFSET;

        static {
            long offset = -1;
            if (UnsafeHelper.UNSAFE_AVAILABLE) {
                try {
                    offset = UNSAFE.objectFieldOffset(String.class.getDeclaredField("value"));
                } catch (Throwable t) {
                    EmptyStatement.ignore(t);
                }
            }
            VALUE_FIELD_OFFSET = offset;
        }

        @Override
        public boolean isAvailable() {
            return UnsafeHelper.UNSAFE_AVAILABLE && VALUE_FIELD_OFFSET != -1;
        }

        @Override
        protected char[] getCharArray(String str) {
            char[] chars = (char[]) UNSAFE.getObject(str, VALUE_FIELD_OFFSET);
            if (chars.length > str.length()) {
                // substring detected!
                // jdk6 substring shares the same value array
                // with the original string (this is not the case for jdk7+)
                // we need to get copy of substring array
                chars = str.toCharArray();
            }
            return chars;
        }
    }

    static class ReflectionBasedCharArrayUtfWriter extends AbstractCharArrayUtfWriter {

        private static final Field VALUE_FIELD;

        static {
            Field field;
            try {
                field = String.class.getDeclaredField("value");
                field.setAccessible(true);
            } catch (Throwable t) {
                EmptyStatement.ignore(t);
                field = null;
            }
            VALUE_FIELD = field;
        }

        @Override
        public boolean isAvailable() {
            return VALUE_FIELD != null;
        }

        @Override
        protected char[] getCharArray(String str) {
            try {
                char[] chars = (char[]) VALUE_FIELD.get(str);
                if (chars.length > str.length()) {
                    // substring detected!
                    // jdk6 substring shares the same value array
                    // with the original string (this is not the case for jdk7+)
                    // we need to get copy of substring array
                    chars = str.toCharArray();
                }
                return chars;
            } catch (IllegalAccessException e) {
                throw new IllegalStateException(e);
            }
        }
    }

    static class StringBasedUtfWriter implements UtfWriter {

        //CHECKSTYLE:OFF
        @Override
        public void writeShortUTF(final DataOutput out,
                                  final String str,
                                  final int beginIndex,
                                  final int endIndex,
                                  final byte[] buffer) throws IOException {
            final boolean isBufferObjectDataOutput = out instanceof BufferObjectDataOutput;
            final BufferObjectDataOutput bufferObjectDataOutput =
                    isBufferObjectDataOutput ? (BufferObjectDataOutput) out : null;

            int i;
            int c;
            int bufferPos = 0;
            int utfLength = 0;
            int utfLengthLimit;
            int pos = 0;

            if (isBufferObjectDataOutput) {
                // At most, one character can hold 3 bytes
                utfLengthLimit = str.length() * 3;

                // We save current position of buffer data output.
                // Then we write the length of UTF and ASCII state to here
                pos = bufferObjectDataOutput.position();

                // Moving position explicitly is not good way
                // since it may cause overflow exceptions for example "ByteArrayObjectDataOutput".
                // So, write dummy data and let DataOutput handle it by expanding or etc ...
                bufferObjectDataOutput.writeShort(0);
                if (ASCII_AWARE) {
                    bufferObjectDataOutput.writeBoolean(false);
                }
            } else {
                utfLength = calculateUtf8Length(str, beginIndex, endIndex);
                if (utfLength > 65535) {
                    throw new UTFDataFormatException(
                            "encoded string too long:" + utfLength + " bytes");
                }

                utfLengthLimit = utfLength;

                out.writeShort(utfLength);
                if (ASCII_AWARE) {
                    // We cannot determine that all characters are ASCII or not without iterating over it
                    // So, we mark it as not ASCII, so all characters will be checked.
                    out.writeBoolean(false);
                }
            }

            if (buffer.length >= utfLengthLimit) {
                for (i = beginIndex; i < endIndex; i++) {
                    c = str.charAt(i);
                    if (!((c <= 0x007F) && (c >= 0x0001))) {
                        break;
                    }
                    buffer[bufferPos++] = (byte) c;
                }

                for (; i < endIndex; i++) {
                    c = str.charAt(i);
                    if (c <= 0) {
                        // X == 0 or 0x007F < X < 0x7FFF
                        buffer[bufferPos++] = (byte) (0xC0 | ((c >> 6) & 0x1F));
                        buffer[bufferPos++] = (byte) (0x80 | ((c) & 0x3F));
                    } else if (c > 0x007F) {
                        // 0x007F < X <= 0x7FFF
                        buffer[bufferPos++] = (byte) (0xE0 | ((c >> 12) & 0x0F));
                        buffer[bufferPos++] = (byte) (0x80 | ((c >> 6) & 0x3F));
                        buffer[bufferPos++] = (byte) (0x80 | ((c) & 0x3F));
                    } else {
                        // 0x0001 <= X <= 0x007F
                        buffer[bufferPos++] = (byte) c;
                    }
                }

                out.write(buffer, 0, bufferPos);

                if (isBufferObjectDataOutput) {
                    utfLength = bufferPos;
                }
            } else {
                for (i = beginIndex; i < endIndex; i++) {
                    c = str.charAt(i);
                    if (!((c <= 0x007F) && (c >= 0x0001))) {
                        break;
                    }
                    bufferPos = buffering(buffer, bufferPos, (byte) c, out);
                }

                if (isBufferObjectDataOutput) {
                    utfLength = i - beginIndex;
                }

                for (; i < endIndex; i++) {
                    c = str.charAt(i);
                    if (c <= 0) {
                        // X == 0 or 0x007F < X < 0x7FFF
                        bufferPos = buffering(buffer, bufferPos,
                                (byte) (0xC0 | ((c >> 6) & 0x1F)), out);
                        bufferPos = buffering(buffer, bufferPos,
                                (byte) (0x80 | ((c) & 0x3F)), out);
                        if (isBufferObjectDataOutput) {
                            utfLength += 2;
                        }
                    } else if (c > 0x007F) {
                        // 0x007F < X <= 0x7FFF
                        bufferPos = buffering(buffer, bufferPos,
                                (byte) (0xE0 | ((c >> 12) & 0x0F)), out);
                        bufferPos = buffering(buffer, bufferPos,
                                (byte) (0x80 | ((c >> 6) & 0x3F)), out);
                        bufferPos = buffering(buffer, bufferPos,
                                (byte) (0x80 | ((c) & 0x3F)), out);
                        if (isBufferObjectDataOutput) {
                            utfLength += 3;
                        }
                    } else {
                        // 0x0001 <= X <= 0x007F
                        bufferPos = buffering(buffer, bufferPos, (byte) c, out);
                        if (isBufferObjectDataOutput) {
                            utfLength++;
                        }
                    }
                }
                int length = bufferPos % buffer.length;
                out.write(buffer, 0, length == 0 ? buffer.length : length);
            }

            if (isBufferObjectDataOutput) {
                if (utfLength > 65535) {
                    throw new UTFDataFormatException(
                            "encoded string too long:" + utfLength + " bytes");
                }

                // Write the length of UTF to saved position before
                bufferObjectDataOutput.writeShort(pos, utfLength);

                // Write the ASCII status of UTF to saved position before
                if (ASCII_AWARE) {
                    bufferObjectDataOutput.writeBoolean(pos + 2, utfLength == str.length());
                }
            }
        }
        //CHECKSTYLE:ON

    }

    // ********************************************************************* //

    public String readUTF0(final DataInput in, final byte[] buffer) throws IOException {
        if (!QuickMath.isPowerOfTwo(buffer.length)) {
            throw new IllegalArgumentException(
                    "Size of the buffer has to be power of two, was " + buffer.length);
        }
        boolean isNull = in.readBoolean();
        if (isNull) {
            return null;
        }
        int length = in.readInt();
        int lengthCheck = in.readInt();
        if (length != lengthCheck) {
            throw new UTFDataFormatException(
                    "Length check failed, maybe broken bytestream or wrong stream position");
        }
        final char[] data = new char[length];
        if (length > 0) {
            int chunkSize = length / STRING_CHUNK_SIZE + 1;
            for (int i = 0; i < chunkSize; i++) {
                int beginIndex = Math.max(0, i * STRING_CHUNK_SIZE - 1);
                readShortUTF(in, data, beginIndex, buffer);
            }
        }
        return stringCreator.buildString(data);
    }

    //CHECKSTYLE:OFF
    private void readShortUTF(final DataInput in,
                              final char[] data,
                              final int beginIndex,
                              final byte[] buffer) throws IOException {
        final int utfLength = in.readShort();
        final boolean allAscii = ASCII_AWARE ? in.readBoolean() : false;
        // buffer[0] is used to hold read data
        // so actual useful length of buffer is as "length - 1"
        final int minUtfLenght = Math.min(utfLength, buffer.length - 1);
        final int bufferLimit = minUtfLenght + 1;
        int readCount = 0;
        // We use buffer[0] to hold read data, so position starts from 1
        int bufferPos = 1;
        int c1 = 0;
        int c2 = 0;
        int c3 = 0;
        int cTemp = 0;
        int charArrCount = beginIndex;

        // The first readable data is at 1. index since 0. index is used to hold read data.
        in.readFully(buffer, 1, minUtfLenght);

        if (allAscii) {
            while (bufferPos != bufferLimit) {
                data[charArrCount++] = (char)(buffer[bufferPos++] & 0xFF);
            }

            for (readCount = bufferPos - 1; readCount < utfLength; readCount++) {
                bufferPos = buffered(buffer, bufferPos, utfLength, readCount, in);
                data[charArrCount++] = (char) (buffer[0] & 0xFF);
            }
        } else {
            while (bufferPos != bufferLimit) {
                c1 = buffer[bufferPos++] & 0xFF;
                if (c1 > 127) {
                    bufferPos--;
                    break;
                }
                data[charArrCount++] = (char) c1;
            }

            readCount = bufferPos - 1;

            // Means that, 1. loop is finished since "bufferPos" is equal to "minUtfLenght"
            // and buffer capacity may be not enough to serve the requested byte.
            // So, we should get requested byte via "buffered" method by checking buffer and
            // reloading it from DataInput if it is empty.
            if (bufferPos == bufferLimit) {
                bufferPos = buffered(buffer, bufferPos, utfLength, readCount, in);
                c1 = buffer[0] & 0xFF;
            }

            while (readCount < utfLength) {
                cTemp = c1 >> 4;
                if (cTemp >> 3 == 0) {
                    // ((cTemp & 0xF8) == 0) or (cTemp <= 7 && cTemp >= 0)
                        /* 0xxxxxxx */
                    data[charArrCount++] = (char) c1;
                    readCount++;
                } else if (cTemp == 12 || cTemp == 13) {
                        /* 110x xxxx 10xx xxxx */
                    if (readCount + 1 > utfLength) {
                        throw new UTFDataFormatException(
                                "malformed input: partial character at end");
                    }
                    bufferPos = buffered(buffer, bufferPos, utfLength, readCount, in);
                    c2 = buffer[0] & 0xFF;
                    if ((c2 & 0xC0) != 0x80) {
                        throw new UTFDataFormatException(
                                "malformed input around byte " + beginIndex + readCount + 1);
                    }
                    data[charArrCount++] = (char) (((c1 & 0x1F) << 6) | (c2 & 0x3F));
                    readCount += 2;
                } else if (cTemp == 14) {
                        /* 1110 xxxx 10xx xxxx 10xx xxxx */
                    if (readCount + 2 > utfLength) {
                        throw new UTFDataFormatException(
                                "malformed input: partial character at end");
                    }
                    bufferPos = buffered(buffer, bufferPos, utfLength, readCount, in);
                    c2 = buffer[0] & 0xFF;
                    bufferPos = buffered(buffer, bufferPos, utfLength, readCount, in);
                    c3 = buffer[0] & 0xFF;
                    if (((c2 & 0xC0) != 0x80) || ((c3 & 0xC0) != 0x80)) {
                        throw new UTFDataFormatException(
                                "malformed input around byte " + (beginIndex + readCount + 1));
                    }
                    data[charArrCount++] = (char) (((c1 & 0x0F) << 12)
                            | ((c2 & 0x3F) << 6) | ((c3 & 0x3F)));
                    readCount += 3;
                } else {
                        /* 10xx xxxx, 1111 xxxx */
                    throw new UTFDataFormatException(
                            "malformed input around byte " + (beginIndex + readCount));
                }

                bufferPos = buffered(buffer, bufferPos, utfLength, readCount, in);
                c1 = buffer[0] & 0xFF;
            }
        }
    }
    //CHECKSTYLE:ON

    // ********************************************************************* //

    private static int calculateUtf8Length(final char[] value,
                                           final int beginIndex,
                                           final int endIndex) {
        int utfLength = 0;
        for (int i = beginIndex; i < endIndex; i++) {
            int c = value[i];
            if (c <= 0) {
                // X == 0 or 0x007F < X < 0x7FFF
                utfLength += 2;
            } else if (c > 0x007F) {
                // 0x007F < X <= 0x7FFF
                utfLength += 3;
            } else {
                // 0x0001 <= X <= 0x007F
                utfLength++;
            }
        }
        return utfLength;
    }

    private static int calculateUtf8Length(final String str,
                                           final int beginIndex,
                                           final int endIndex) {
        int utfLength = 0;
        for (int i = beginIndex; i < endIndex; i++) {
            int c = str.charAt(i);
            if (c <= 0) {
                // X == 0 or 0x007F < X < 0x7FFF
                utfLength += 2;
            } else if (c > 0x007F) {
                // 0x007F < X <= 0x7FFF
                utfLength += 3;
            } else {
                // 0x0001 <= X <= 0x007F
                utfLength++;
            }
        }
        return utfLength;
    }

<<<<<<< HEAD
    private void buffering(byte[] buffer, int pos, byte value, DataOutput out) throws IOException {
        int innerPos = QuickMath.modPowerOfTwo(pos, buffer.length);
        if (pos > 0 && innerPos == 0) {
=======
    private static int buffering(final byte[] buffer,
                                 final int pos,
                                 final byte value,
                                 final DataOutput out) throws IOException {
        try {
            buffer[pos] = value;
            return pos + 1;
        } catch (ArrayIndexOutOfBoundsException e) {
            // Array bounds check by programmatically is not needed like
            // "if (pos < buffer.length)".
            // JVM checks instead of us, so it is unnecessary.
>>>>>>> 9921a397
            out.write(buffer, 0, buffer.length);
            buffer[0] = value;
            return 1;
        }
    }

<<<<<<< HEAD
    private byte buffered(byte[] buffer, int pos, int utfLength, DataInput in) throws IOException {
        int innerPos = QuickMath.modPowerOfTwo(pos, buffer.length);
        if (innerPos == 0) {
            int length = Math.min(buffer.length, utfLength - pos);
            in.readFully(buffer, 0, length);
=======
    private int buffered(final byte[] buffer,
                         final int pos,
                         final int utfLength,
                         final int readCount,
                         final DataInput in) throws IOException {
        try {
            // 0. index of buffer is used to hold read data
            // so copy read data to there.
            buffer[0] = buffer[pos];
            return pos + 1;
        } catch (ArrayIndexOutOfBoundsException e) {
            // Array bounds check by programmatically is not needed like
            // "if (pos < buffer.length)".
            // JVM checks instead of us, so it is unnecessary.
            in.readFully(buffer, 1,
                    Math.min(buffer.length - 1, utfLength - readCount));
            // The first readable data is at 1. index since 0. index is used to
            // hold read data.
            // So the next one will be 2. index.
            buffer[0] = buffer[1];
            return 2;
>>>>>>> 9921a397
        }
    }

    private static boolean useOldStringConstructor() {
        try {
            Class<String> clazz = String.class;
            clazz.getDeclaredConstructor(int.class, int.class, char[].class);
            return true;
        } catch (Throwable t) {
            Logger.getLogger(UTFEncoderDecoder.class).
                    finest("Old String constructor doesn't seem available", t);
        }
        return false;
    }

    private static UTFEncoderDecoder buildUTFUtil() {
        UtfWriter utfWriter = createUtfWriter();
        try {
            Class<?> clazz = Class.forName("com.hazelcast.nio.utf8.EnterpriseStringCreator");
            Method method = clazz.getDeclaredMethod("findBestStringCreator");
            return new UTFEncoderDecoder((StringCreator) method.invoke(clazz), utfWriter, true);
        } catch (Throwable t) {
            Logger.getLogger(UTFEncoderDecoder.class).
                    finest("EnterpriseStringCreator not available on classpath", t);
        }
        StringCreator stringCreator = createStringCreator();
        return new UTFEncoderDecoder(stringCreator, utfWriter, false);
    }

    static StringCreator createStringCreator() {
        boolean fastStringEnabled = Boolean.parseBoolean(System.getProperty("hazelcast.nio.faststring", "true"));
        return createStringCreator(fastStringEnabled);
    }

    static StringCreator createStringCreator(boolean fastStringEnabled) {
        return fastStringEnabled ? buildFastStringCreator() : new DefaultStringCreator();
    }

    static UtfWriter createUtfWriter() {
        // Try Unsafe based implementation
        UnsafeBasedCharArrayUtfWriter unsafeBasedUtfWriter = new UnsafeBasedCharArrayUtfWriter();
        if (unsafeBasedUtfWriter.isAvailable()) {
            return unsafeBasedUtfWriter;
        }

        // If Unsafe based implementation is not available for usage
        // Try Reflection based implementation
        ReflectionBasedCharArrayUtfWriter reflectionBasedUtfWriter = new ReflectionBasedCharArrayUtfWriter();
        if (reflectionBasedUtfWriter.isAvailable()) {
            return reflectionBasedUtfWriter;
        }

        // If Reflection based implementation is not available for usage
        return new StringBasedUtfWriter();
    }

    private static StringCreator buildFastStringCreator() {
        try {
            // Give access to the package private String constructor
            Constructor<String> constructor;
            if (UTFEncoderDecoder.useOldStringConstructor()) {
                constructor =
                        String.class.getDeclaredConstructor(int.class, int.class, char[].class);
            } else {
                constructor =
                        String.class.getDeclaredConstructor(char[].class, boolean.class);
            }
            if (constructor != null) {
                constructor.setAccessible(true);
                return new FastStringCreator(constructor);
            }
        } catch (Throwable t) {
            Logger.
                    getLogger(UTFEncoderDecoder.class).
                    finest("No fast string creator seems to available, falling back to reflection", t);
        }
        return null;
    }

    interface StringCreator {
        String buildString(final char[] chars);
    }

    private static class DefaultStringCreator implements StringCreator {
        @Override
        public String buildString(final char[] chars) {
            return new String(chars);
        }
    }

    private static class FastStringCreator implements StringCreator {

        private final Constructor<String> constructor;
        private final boolean useOldStringConstructor;

        public FastStringCreator(Constructor<String> constructor) {
            this.constructor = constructor;
            this.useOldStringConstructor = constructor.getParameterTypes().length == 3;
        }

        @Override
        public String buildString(final char[] chars) {
            try {
                if (useOldStringConstructor) {
                    return constructor.newInstance(0, chars.length, chars);
                } else {
                    return constructor.newInstance(chars, Boolean.TRUE);
                }
            } catch (Exception e) {
                throw new RuntimeException(e);
            }
        }

    }
}<|MERGE_RESOLUTION|>--- conflicted
+++ resolved
@@ -669,11 +669,6 @@
         return utfLength;
     }
 
-<<<<<<< HEAD
-    private void buffering(byte[] buffer, int pos, byte value, DataOutput out) throws IOException {
-        int innerPos = QuickMath.modPowerOfTwo(pos, buffer.length);
-        if (pos > 0 && innerPos == 0) {
-=======
     private static int buffering(final byte[] buffer,
                                  final int pos,
                                  final byte value,
@@ -685,20 +680,12 @@
             // Array bounds check by programmatically is not needed like
             // "if (pos < buffer.length)".
             // JVM checks instead of us, so it is unnecessary.
->>>>>>> 9921a397
             out.write(buffer, 0, buffer.length);
             buffer[0] = value;
             return 1;
         }
     }
 
-<<<<<<< HEAD
-    private byte buffered(byte[] buffer, int pos, int utfLength, DataInput in) throws IOException {
-        int innerPos = QuickMath.modPowerOfTwo(pos, buffer.length);
-        if (innerPos == 0) {
-            int length = Math.min(buffer.length, utfLength - pos);
-            in.readFully(buffer, 0, length);
-=======
     private int buffered(final byte[] buffer,
                          final int pos,
                          final int utfLength,
@@ -720,7 +707,6 @@
             // So the next one will be 2. index.
             buffer[0] = buffer[1];
             return 2;
->>>>>>> 9921a397
         }
     }
 

/*
 * Copyright (c) 2008-2020, Hazelcast, Inc. All Rights Reserved.
 *
 * Licensed under the Apache License, Version 2.0 (the "License");
 * you may not use this file except in compliance with the License.
 * You may obtain a copy of the License at
 *
 * http://www.apache.org/licenses/LICENSE-2.0
 *
 * Unless required by applicable law or agreed to in writing, software
 * distributed under the License is distributed on an "AS IS" BASIS,
 * WITHOUT WARRANTIES OR CONDITIONS OF ANY KIND, either express or implied.
 * See the License for the specific language governing permissions and
 * limitations under the License.
 */

package com.hazelcast.client.impl.clientside;

import com.hazelcast.cache.impl.JCacheDetector;
import com.hazelcast.cardinality.CardinalityEstimator;
import com.hazelcast.cardinality.impl.CardinalityEstimatorService;
import com.hazelcast.client.Client;
import com.hazelcast.client.ClientService;
import com.hazelcast.client.LoadBalancer;
import com.hazelcast.client.config.ClientConfig;
import com.hazelcast.client.config.ClientConnectionStrategyConfig;
import com.hazelcast.client.config.ClientFailoverConfig;
import com.hazelcast.client.cp.internal.CPSubsystemImpl;
import com.hazelcast.client.cp.internal.session.ClientProxySessionManager;
import com.hazelcast.client.impl.ClientExtension;
import com.hazelcast.client.impl.client.DistributedObjectInfo;
import com.hazelcast.client.impl.connection.AddressProvider;
import com.hazelcast.client.impl.connection.ClientConnectionManager;
import com.hazelcast.client.impl.connection.tcp.TcpClientConnectionManager;
import com.hazelcast.client.impl.protocol.ClientMessage;
import com.hazelcast.client.impl.protocol.codec.ClientGetDistributedObjectsCodec;
import com.hazelcast.client.impl.proxy.ClientClusterProxy;
import com.hazelcast.client.impl.proxy.PartitionServiceProxy;
import com.hazelcast.client.impl.spi.ClientClusterService;
import com.hazelcast.client.impl.spi.ClientContext;
import com.hazelcast.client.impl.spi.ClientInvocationService;
import com.hazelcast.client.impl.spi.ClientListenerService;
import com.hazelcast.client.impl.spi.ClientPartitionService;
import com.hazelcast.client.impl.spi.ClientTransactionManagerService;
import com.hazelcast.client.impl.spi.ProxyManager;
import com.hazelcast.client.impl.spi.impl.ClientClusterServiceImpl;
import com.hazelcast.client.impl.spi.impl.ClientExecutionServiceImpl;
import com.hazelcast.client.impl.spi.impl.ClientInvocation;
import com.hazelcast.client.impl.spi.impl.ClientInvocationServiceImpl;
import com.hazelcast.client.impl.spi.impl.ClientPartitionServiceImpl;
import com.hazelcast.client.impl.spi.impl.ClientTransactionManagerServiceImpl;
import com.hazelcast.client.impl.spi.impl.ClientUserCodeDeploymentService;
import com.hazelcast.client.impl.spi.impl.listener.ClientClusterViewListenerService;
import com.hazelcast.client.impl.spi.impl.listener.ClientListenerServiceImpl;
import com.hazelcast.client.impl.statistics.ClientStatisticsService;
import com.hazelcast.client.map.impl.querycache.ClientQueryCacheContext;
import com.hazelcast.client.util.RoundRobinLB;
import com.hazelcast.cluster.Cluster;
import com.hazelcast.collection.IList;
import com.hazelcast.collection.IQueue;
import com.hazelcast.collection.ISet;
import com.hazelcast.collection.impl.list.ListService;
import com.hazelcast.collection.impl.queue.QueueService;
import com.hazelcast.collection.impl.set.SetService;
import com.hazelcast.config.Config;
import com.hazelcast.core.DistributedObject;
import com.hazelcast.core.DistributedObjectListener;
import com.hazelcast.core.HazelcastInstance;
import com.hazelcast.core.IExecutorService;
import com.hazelcast.map.IMap;
import com.hazelcast.sql.SqlService;
import com.hazelcast.sql.impl.client.SqlClientService;
import com.hazelcast.topic.ITopic;
import com.hazelcast.core.LifecycleService;
import com.hazelcast.cp.CPSubsystem;
import com.hazelcast.crdt.pncounter.PNCounter;
import com.hazelcast.durableexecutor.DurableExecutorService;
import com.hazelcast.durableexecutor.impl.DistributedDurableExecutorService;
import com.hazelcast.executor.impl.DistributedExecutorService;
import com.hazelcast.flakeidgen.FlakeIdGenerator;
import com.hazelcast.flakeidgen.impl.FlakeIdGeneratorService;
import com.hazelcast.instance.BuildInfoProvider;
import com.hazelcast.internal.crdt.pncounter.PNCounterService;
import com.hazelcast.internal.diagnostics.BuildInfoPlugin;
import com.hazelcast.internal.diagnostics.ConfigPropertiesPlugin;
import com.hazelcast.internal.diagnostics.Diagnostics;
import com.hazelcast.internal.diagnostics.EventQueuePlugin;
import com.hazelcast.internal.diagnostics.MetricsPlugin;
import com.hazelcast.internal.diagnostics.NetworkingImbalancePlugin;
import com.hazelcast.internal.diagnostics.SystemLogPlugin;
import com.hazelcast.internal.diagnostics.SystemPropertiesPlugin;
import com.hazelcast.internal.metrics.impl.MetricsConfigHelper;
import com.hazelcast.internal.metrics.impl.MetricsRegistryImpl;
import com.hazelcast.internal.metrics.metricsets.ClassLoadingMetricSet;
import com.hazelcast.internal.metrics.metricsets.FileMetricSet;
import com.hazelcast.internal.metrics.metricsets.GarbageCollectionMetricSet;
import com.hazelcast.internal.metrics.metricsets.OperatingSystemMetricSet;
import com.hazelcast.internal.metrics.metricsets.RuntimeMetricSet;
import com.hazelcast.internal.metrics.metricsets.ThreadMetricSet;
import com.hazelcast.internal.nio.ClassLoaderUtil;
import com.hazelcast.internal.nio.Disposable;
import com.hazelcast.internal.serialization.InternalSerializationService;
import com.hazelcast.internal.util.ConcurrencyDetection;
import com.hazelcast.internal.util.ServiceLoader;
import com.hazelcast.logging.ILogger;
import com.hazelcast.logging.LoggingService;
import com.hazelcast.map.impl.MapService;
import com.hazelcast.multimap.MultiMap;
import com.hazelcast.multimap.impl.MultiMapService;
import com.hazelcast.partition.PartitionLostListener;
import com.hazelcast.partition.PartitionService;
import com.hazelcast.replicatedmap.ReplicatedMap;
import com.hazelcast.replicatedmap.impl.ReplicatedMapService;
import com.hazelcast.ringbuffer.Ringbuffer;
import com.hazelcast.ringbuffer.impl.RingbufferService;
import com.hazelcast.scheduledexecutor.IScheduledExecutorService;
import com.hazelcast.scheduledexecutor.impl.DistributedScheduledExecutorService;
import com.hazelcast.spi.impl.SerializationServiceSupport;
import com.hazelcast.spi.impl.executionservice.TaskScheduler;
import com.hazelcast.spi.properties.ClusterProperty;
import com.hazelcast.spi.properties.HazelcastProperties;
import com.hazelcast.splitbrainprotection.SplitBrainProtectionService;
<<<<<<< HEAD
=======
import com.hazelcast.sql.SqlService;
import com.hazelcast.topic.ITopic;
>>>>>>> 718f5c88
import com.hazelcast.topic.impl.TopicService;
import com.hazelcast.topic.impl.reliable.ReliableTopicService;
import com.hazelcast.transaction.HazelcastXAResource;
import com.hazelcast.transaction.TransactionContext;
import com.hazelcast.transaction.TransactionException;
import com.hazelcast.transaction.TransactionOptions;
import com.hazelcast.transaction.TransactionalTask;
import com.hazelcast.transaction.impl.xa.XAService;

import java.util.Collection;
import java.util.Collections;
import java.util.EventListener;
import java.util.HashSet;
import java.util.Iterator;
import java.util.List;
import java.util.Queue;
import java.util.Set;
import java.util.UUID;
import java.util.concurrent.ConcurrentHashMap;
import java.util.concurrent.ConcurrentLinkedQueue;
import java.util.concurrent.ConcurrentMap;
import java.util.concurrent.ExecutionException;
import java.util.concurrent.Future;
import java.util.concurrent.atomic.AtomicInteger;
import java.util.stream.Collectors;

import javax.annotation.Nonnull;

import static com.hazelcast.client.properties.ClientProperty.CONCURRENT_WINDOW_MS;
import static com.hazelcast.client.properties.ClientProperty.IO_WRITE_THROUGH_ENABLED;
import static com.hazelcast.client.properties.ClientProperty.MAX_CONCURRENT_INVOCATIONS;
import static com.hazelcast.client.properties.ClientProperty.RESPONSE_THREAD_DYNAMIC;
import static com.hazelcast.internal.metrics.MetricDescriptorConstants.CLIENT_PREFIX_MEMORY;
import static com.hazelcast.internal.metrics.impl.MetricsConfigHelper.clientMetricsLevel;
import static com.hazelcast.internal.util.EmptyStatement.ignore;
import static com.hazelcast.internal.util.ExceptionUtil.rethrow;
import static com.hazelcast.internal.util.Preconditions.checkNotNull;
import static java.lang.System.currentTimeMillis;

public class HazelcastClientInstanceImpl implements HazelcastInstance, SerializationServiceSupport {

    private static final AtomicInteger CLIENT_ID = new AtomicInteger();

    private final ConcurrencyDetection concurrencyDetection;
    private final HazelcastProperties properties;
    private final int id = CLIENT_ID.getAndIncrement();
    private final String instanceName;
    private final ClientFailoverConfig clientFailoverConfig;
    private final ClientConfig config;
    private final LifecycleServiceImpl lifecycleService;
    private final TcpClientConnectionManager connectionManager;
    private final ClientClusterServiceImpl clusterService;
    private final ClientPartitionServiceImpl partitionService;
    private final ClientInvocationServiceImpl invocationService;
    private final ClientExecutionServiceImpl executionService;
    private final ClientListenerServiceImpl listenerService;
    private final ClientClusterViewListenerService clientClusterViewListenerService;
    private final ClientTransactionManagerServiceImpl transactionManager;
    private final ProxyManager proxyManager;
    private final ConcurrentMap<String, Object> userContext = new ConcurrentHashMap<>();
    private final LoadBalancer loadBalancer;
    private final ClientExtension clientExtension;
    private final LoggingService loggingService;
    private final MetricsRegistryImpl metricsRegistry;
    private final ClientStatisticsService clientStatisticsService;
    private final Diagnostics diagnostics;
    private final InternalSerializationService serializationService;
    private final ClientICacheManager hazelcastCacheManager;
    private final ClientQueryCacheContext queryCacheContext;
    private final ClientLockReferenceIdGenerator lockReferenceIdGenerator;
    private final ClientExceptionFactory clientExceptionFactory;
    private final ClientUserCodeDeploymentService userCodeDeploymentService;
    private final ClusterDiscoveryService clusterDiscoveryService;
    private final ClientProxySessionManager proxySessionManager;
    private final CPSubsystemImpl cpSubsystem;
    private final ConcurrentLinkedQueue<Disposable> onClusterChangeDisposables = new ConcurrentLinkedQueue();
    private final ConcurrentLinkedQueue<Disposable> onClientShutdownDisposables = new ConcurrentLinkedQueue();
    private final SqlClientService sqlService;

    public HazelcastClientInstanceImpl(String instanceName, ClientConfig clientConfig,
                                       ClientFailoverConfig clientFailoverConfig,
                                       ClientConnectionManagerFactory clientConnectionManagerFactory,
                                       AddressProvider externalAddressProvider) {
        if (clientConfig != null) {
            this.config = clientConfig;
        } else {
            this.config = clientFailoverConfig.getClientConfigs().get(0);
        }
        this.clientFailoverConfig = clientFailoverConfig;
        this.instanceName = instanceName;


        HazelcastProperties props = new HazelcastProperties(config.getProperties());
        String loggingType = props.getString(ClusterProperty.LOGGING_TYPE);
        boolean detailsEnabled = props.getBoolean(ClusterProperty.LOGGING_ENABLE_DETAILS);
        this.loggingService = new ClientLoggingService(config.getClusterName(),
                loggingType, BuildInfoProvider.getBuildInfo(), instanceName, detailsEnabled);

        if (clientConfig != null) {
            MetricsConfigHelper.overrideClientMetricsConfig(clientConfig,
                    getLoggingService().getLogger(MetricsConfigHelper.class));
        } else {
            for (ClientConfig failoverClientConfig : clientFailoverConfig.getClientConfigs()) {
                MetricsConfigHelper.overrideClientMetricsConfig(failoverClientConfig,
                        getLoggingService().getLogger(MetricsConfigHelper.class));
            }
        }

        ClassLoader classLoader = config.getClassLoader();
        properties = new HazelcastProperties(config.getProperties());
        concurrencyDetection = initConcurrencyDetection();
        clientExtension = createClientInitializer(classLoader);
        clientExtension.beforeStart(this);
        lifecycleService = new LifecycleServiceImpl(this);
        metricsRegistry = initMetricsRegistry();
        serializationService = clientExtension.createSerializationService((byte) -1);
        proxyManager = new ProxyManager(this);
        executionService = initExecutionService();
        loadBalancer = initLoadBalancer(config);
        transactionManager = new ClientTransactionManagerServiceImpl(this);
        partitionService = new ClientPartitionServiceImpl(this);
        clusterDiscoveryService = initClusterDiscoveryService(externalAddressProvider);
        connectionManager = (TcpClientConnectionManager) clientConnectionManagerFactory.createConnectionManager(this);
        invocationService = new ClientInvocationServiceImpl(this);
        listenerService = new ClientListenerServiceImpl(this);
        clusterService = new ClientClusterServiceImpl(this);
        clientClusterViewListenerService = new ClientClusterViewListenerService(this);
        userContext.putAll(config.getUserContext());
        diagnostics = initDiagnostics();
        hazelcastCacheManager = new ClientICacheManager(this);
        queryCacheContext = new ClientQueryCacheContext(this);
        lockReferenceIdGenerator = new ClientLockReferenceIdGenerator();
        clientExceptionFactory = initClientExceptionFactory();
        clientStatisticsService = new ClientStatisticsService(this);
        userCodeDeploymentService = new ClientUserCodeDeploymentService(config.getUserCodeDeploymentConfig(), classLoader);
        proxySessionManager = new ClientProxySessionManager(this);
        cpSubsystem = new CPSubsystemImpl(this);
        sqlService = new SqlClientService(this);
    }

    private ConcurrencyDetection initConcurrencyDetection() {
        boolean writeThrough = properties.getBoolean(IO_WRITE_THROUGH_ENABLED);
        boolean dynamicResponse = properties.getBoolean(RESPONSE_THREAD_DYNAMIC);
        boolean backPressureEnabled = properties.getInteger(MAX_CONCURRENT_INVOCATIONS) < Integer.MAX_VALUE;

        if (writeThrough || dynamicResponse || backPressureEnabled) {
            return ConcurrencyDetection.createEnabled(properties.getInteger(CONCURRENT_WINDOW_MS));
        } else {
            return ConcurrencyDetection.createDisabled();
        }
    }

    private ClusterDiscoveryService initClusterDiscoveryService(AddressProvider externalAddressProvider) {
        int tryCount;
        List<ClientConfig> configs;
        if (clientFailoverConfig == null) {
            tryCount = 0;
            configs = Collections.singletonList(config);
        } else {
            tryCount = clientFailoverConfig.getTryCount();
            configs = clientFailoverConfig.getClientConfigs();
        }
        ClusterDiscoveryServiceBuilder builder = new ClusterDiscoveryServiceBuilder(tryCount, configs, loggingService,
                externalAddressProvider, properties, clientExtension, getLifecycleService());
        return builder.build();
    }

    private Diagnostics initDiagnostics() {
        String name = "diagnostics-client-" + id + "-" + currentTimeMillis();
        ILogger logger = loggingService.getLogger(Diagnostics.class);
        return new Diagnostics(name, logger, instanceName, properties);
    }

    private MetricsRegistryImpl initMetricsRegistry() {
        ILogger logger = loggingService.getLogger(MetricsRegistryImpl.class);
        return new MetricsRegistryImpl(getName(), logger, clientMetricsLevel(properties,
                loggingService.getLogger(MetricsConfigHelper.class)));
    }

    private void startMetrics() {
        RuntimeMetricSet.register(metricsRegistry);
        GarbageCollectionMetricSet.register(metricsRegistry);
        OperatingSystemMetricSet.register(metricsRegistry);
        ThreadMetricSet.register(metricsRegistry);
        ClassLoadingMetricSet.register(metricsRegistry);
        FileMetricSet.register(metricsRegistry);
        metricsRegistry.registerStaticMetrics(clientExtension.getMemoryStats(), CLIENT_PREFIX_MEMORY);
        metricsRegistry.provideMetrics(clientExtension);
        metricsRegistry.provideMetrics(executionService);
    }

    private LoadBalancer initLoadBalancer(ClientConfig config) {
        LoadBalancer lb = config.getLoadBalancer();
        if (lb == null) {
            lb = new RoundRobinLB();
        }
        return lb;
    }

    public int getId() {
        return id;
    }

    private ClientExtension createClientInitializer(ClassLoader classLoader) {
        try {
            String factoryId = ClientExtension.class.getName();
            Iterator<ClientExtension> iter = ServiceLoader.iterator(ClientExtension.class, factoryId, classLoader);
            while (iter.hasNext()) {
                ClientExtension initializer = iter.next();
                if (!(initializer.getClass().equals(DefaultClientExtension.class))) {
                    return initializer;
                }
            }
        } catch (Exception e) {
            throw rethrow(e);
        }
        return new DefaultClientExtension();
    }

    private ClientExecutionServiceImpl initExecutionService() {
        return new ClientExecutionServiceImpl(instanceName,
                config.getClassLoader(), properties, loggingService);
    }

    public void start() {
        try {
            lifecycleService.start();
            startMetrics();
            invocationService.start();
            ClientContext clientContext = new ClientContext(this);
            userCodeDeploymentService.start();
            Collection<EventListener> configuredListeners = instantiateConfiguredListenerObjects();
            clusterService.start(configuredListeners);
            clientClusterViewListenerService.start();
            connectionManager.start();
            diagnostics.start();

            // static loggers at beginning of file
            diagnostics.register(
                    new BuildInfoPlugin(loggingService.getLogger(BuildInfoPlugin.class)));
            diagnostics.register(
                    new ConfigPropertiesPlugin(loggingService.getLogger(ConfigPropertiesPlugin.class), properties));
            diagnostics.register(
                    new SystemPropertiesPlugin(loggingService.getLogger(SystemPropertiesPlugin.class)));

            // periodic loggers
            diagnostics.register(
                    new MetricsPlugin(loggingService.getLogger(MetricsPlugin.class), metricsRegistry, properties));
            diagnostics.register(
                    new SystemLogPlugin(properties, connectionManager, this, loggingService.getLogger(SystemLogPlugin.class)));
            diagnostics.register(
                    new NetworkingImbalancePlugin(properties, connectionManager.getNetworking(),
                            loggingService.getLogger(NetworkingImbalancePlugin.class)));
            diagnostics.register(
                    new EventQueuePlugin(loggingService.getLogger(EventQueuePlugin.class), listenerService.getEventExecutor(),
                            properties));

            metricsRegistry.provideMetrics(listenerService);

            ClientConnectionStrategyConfig connectionStrategyConfig = config.getConnectionStrategyConfig();
            if (!connectionStrategyConfig.isAsyncStart()) {
                // The client needs to open connections to all members before any services requiring internal listeners start
                waitForInitialMembershipEvents();
                connectionManager.connectToAllClusterMembers();
            }

            listenerService.start();
            proxyManager.init(config, clientContext);
            invocationService.addBackupListener();
            loadBalancer.init(getCluster(), config);
            clientStatisticsService.start();
            clientExtension.afterStart(this);
            cpSubsystem.init(clientContext);
            addClientConfigAddedListeners(configuredListeners);
            sendStateToCluster();
        } catch (Throwable e) {
            try {
                lifecycleService.terminate();
            } catch (Throwable t) {
                ignore(t);
            }
            throw rethrow(e);
        }
    }

    public void disposeOnClusterChange(Disposable disposable) {
        onClusterChangeDisposables.add(disposable);
    }

    public void disposeOnClientShutdown(Disposable disposable) {
        onClientShutdownDisposables.add(disposable);
    }

    public MetricsRegistryImpl getMetricsRegistry() {
        return metricsRegistry;
    }

    @Nonnull
    @Override
    public HazelcastXAResource getXAResource() {
        return getDistributedObject(XAService.SERVICE_NAME, XAService.SERVICE_NAME);
    }

    @Nonnull
    @Override
    public Config getConfig() {
        return new ClientDynamicClusterConfig(this);
    }

    public HazelcastProperties getProperties() {
        return properties;
    }

    @Nonnull
    @Override
    public String getName() {
        return instanceName;
    }

    @Nonnull
    @Override
    public <E> IQueue<E> getQueue(@Nonnull String name) {
        checkNotNull(name, "Retrieving a queue instance with a null name is not allowed!");
        return getDistributedObject(QueueService.SERVICE_NAME, name);
    }

    @Nonnull
    @Override
    public <E> ITopic<E> getTopic(@Nonnull String name) {
        checkNotNull(name, "Retrieving a topic instance with a null name is not allowed!");
        return getDistributedObject(TopicService.SERVICE_NAME, name);
    }

    @Nonnull
    @Override
    public <E> ISet<E> getSet(@Nonnull String name) {
        checkNotNull(name, "Retrieving a set instance with a null name is not allowed!");
        return getDistributedObject(SetService.SERVICE_NAME, name);
    }

    @Nonnull
    @Override
    public <E> IList<E> getList(@Nonnull String name) {
        checkNotNull(name, "Retrieving a list instance with a null name is not allowed!");
        return getDistributedObject(ListService.SERVICE_NAME, name);
    }

    @Nonnull
    @Override
    public <K, V> IMap<K, V> getMap(@Nonnull String name) {
        checkNotNull(name, "Retrieving a map instance with a null name is not allowed!");
        return getDistributedObject(MapService.SERVICE_NAME, name);
    }

    @Nonnull
    @Override
    public <K, V> MultiMap<K, V> getMultiMap(@Nonnull String name) {
        checkNotNull(name, "Retrieving a multi-map instance with a null name is not allowed!");
        return getDistributedObject(MultiMapService.SERVICE_NAME, name);

    }

    @Nonnull
    @Override
    public <K, V> ReplicatedMap<K, V> getReplicatedMap(@Nonnull String name) {
        checkNotNull(name, "Retrieving a replicated map instance with a null name is not allowed!");
        return getDistributedObject(ReplicatedMapService.SERVICE_NAME, name);
    }

    @Nonnull
    @Override
    public <E> ITopic<E> getReliableTopic(@Nonnull String name) {
        checkNotNull(name, "Retrieving a topic instance with a null name is not allowed!");
        return getDistributedObject(ReliableTopicService.SERVICE_NAME, name);
    }

    @Nonnull
    @Override
    public <E> Ringbuffer<E> getRingbuffer(@Nonnull String name) {
        checkNotNull(name, "Retrieving a ringbuffer instance with a null name is not allowed!");
        return getDistributedObject(RingbufferService.SERVICE_NAME, name);
    }

    @Override
    public ClientICacheManager getCacheManager() {
        return hazelcastCacheManager;
    }

    @Nonnull
    @Override
    public Cluster getCluster() {
        return new ClientClusterProxy(clusterService);
    }

    @Nonnull
    @Override
    public Client getLocalEndpoint() {
        return clusterService.getLocalClient();
    }

    @Nonnull
    @Override
    public IExecutorService getExecutorService(@Nonnull String name) {
        checkNotNull(name, "Retrieving an executor instance with a null name is not allowed!");
        return getDistributedObject(DistributedExecutorService.SERVICE_NAME, name);
    }

    @Nonnull
    @Override
    public DurableExecutorService getDurableExecutorService(@Nonnull String name) {
        checkNotNull(name, "Retrieving a durable executor instance with a null name is not allowed!");
        return getDistributedObject(DistributedDurableExecutorService.SERVICE_NAME, name);
    }

    @Override
    public <T> T executeTransaction(@Nonnull TransactionalTask<T> task) throws TransactionException {
        return transactionManager.executeTransaction(task);
    }

    @Override
    public <T> T executeTransaction(@Nonnull TransactionOptions options,
                                    @Nonnull TransactionalTask<T> task) throws TransactionException {
        return transactionManager.executeTransaction(options, task);
    }

    @Override
    public TransactionContext newTransactionContext() {
        return transactionManager.newTransactionContext();
    }

    @Override
    public TransactionContext newTransactionContext(@Nonnull TransactionOptions options) {
        checkNotNull(options, "TransactionOptions must not be null!");
        return transactionManager.newTransactionContext(options);
    }

    public ClientTransactionManagerService getTransactionManager() {
        return transactionManager;
    }

    @Nonnull
    @Override
    public FlakeIdGenerator getFlakeIdGenerator(@Nonnull String name) {
        checkNotNull(name, "Retrieving a Flake ID-generator instance with a null name is not allowed!");
        return getDistributedObject(FlakeIdGeneratorService.SERVICE_NAME, name);
    }

    @Nonnull
    @Override
    public CardinalityEstimator getCardinalityEstimator(@Nonnull String name) {
        checkNotNull(name, "Retrieving a cardinality estimator instance with a null name is not allowed!");
        return getDistributedObject(CardinalityEstimatorService.SERVICE_NAME, name);
    }

    @Nonnull
    @Override
    public PNCounter getPNCounter(@Nonnull String name) {
        checkNotNull(name, "Retrieving a PN counter instance with a null name is not allowed!");
        return getDistributedObject(PNCounterService.SERVICE_NAME, name);
    }

    @Nonnull
    @Override
    public IScheduledExecutorService getScheduledExecutorService(@Nonnull String name) {
        checkNotNull(name, "Retrieving a scheduled executor instance with a null name is not allowed!");
        return getDistributedObject(DistributedScheduledExecutorService.SERVICE_NAME, name);
    }

    @Override
    public Collection<DistributedObject> getDistributedObjects() {
        try {
            ClientMessage request = ClientGetDistributedObjectsCodec.encodeRequest();
            final Future<ClientMessage> future = new ClientInvocation(this, request, getName()).invoke();
            ClientMessage response = future.get();
            ClientGetDistributedObjectsCodec.ResponseParameters resultParameters =
                    ClientGetDistributedObjectsCodec.decodeResponse(response);

            Collection<? extends DistributedObject> distributedObjects = proxyManager.getDistributedObjects();
            Set<DistributedObjectInfo> localDistributedObjects = new HashSet<>();
            for (DistributedObject localInfo : distributedObjects) {
                localDistributedObjects.add(new DistributedObjectInfo(localInfo.getServiceName(), localInfo.getName()));
            }

            Collection<DistributedObjectInfo> newDistributedObjectInfo = resultParameters.response;
            for (DistributedObjectInfo distributedObjectInfo : newDistributedObjectInfo) {
                localDistributedObjects.remove(distributedObjectInfo);
                getDistributedObject(distributedObjectInfo.getServiceName(), distributedObjectInfo.getName(), false);
            }

            for (DistributedObjectInfo distributedObjectInfo : localDistributedObjects) {
                proxyManager.destroyProxyLocally(distributedObjectInfo.getServiceName(), distributedObjectInfo.getName());
            }
            return (Collection<DistributedObject>) proxyManager.getDistributedObjects();
        } catch (Exception e) {
            throw rethrow(e);
        }
    }

    @Override
    public UUID addDistributedObjectListener(@Nonnull DistributedObjectListener distributedObjectListener) {
        checkNotNull(distributedObjectListener, "DistributedObjectListener must not be null!");
        return proxyManager.addDistributedObjectListener(distributedObjectListener);
    }

    @Override
    public boolean removeDistributedObjectListener(@Nonnull UUID registrationId) {
        checkNotNull(registrationId, "Registration ID must not be null!");
        return proxyManager.removeDistributedObjectListener(registrationId);
    }

    @Nonnull
    @Override
    public PartitionService getPartitionService() {
        return new PartitionServiceProxy(partitionService, listenerService, clusterService);
    }

    @Nonnull
    @Override
    public SplitBrainProtectionService getSplitBrainProtectionService() {
        throw new UnsupportedOperationException();
    }

    @Nonnull
    @Override
    public ClientService getClientService() {
        throw new UnsupportedOperationException();
    }

    @Nonnull
    @Override
    public LoggingService getLoggingService() {
        return loggingService;
    }

    @Nonnull
    @Override
    public LifecycleService getLifecycleService() {
        return lifecycleService;
    }

    @Nonnull
    @Override
    public <T extends DistributedObject> T getDistributedObject(@Nonnull String serviceName,
                                                                @Nonnull String name) {
        return getDistributedObject(serviceName, name, true);
    }

    private <T extends DistributedObject> T getDistributedObject(@Nonnull String serviceName,
                                                                 @Nonnull String name, boolean remote) {
        if (remote) {
            return (T) proxyManager.getOrCreateProxy(serviceName, name);
        }
        return (T) proxyManager.getOrCreateLocalProxy(serviceName, name);
    }

    @Nonnull
    @Override
    public CPSubsystem getCPSubsystem() {
        return cpSubsystem;
    }

    @Nonnull
    @Override
    public ConcurrentMap<String, Object> getUserContext() {
        return userContext;
    }

    public ClientConfig getClientConfig() {
        return config;
    }

    @Override
    public InternalSerializationService getSerializationService() {
        return serializationService;
    }

    public ClientUserCodeDeploymentService getUserCodeDeploymentService() {
        return userCodeDeploymentService;
    }

    public ClientProxySessionManager getProxySessionManager() {
        return proxySessionManager;
    }

    public ProxyManager getProxyManager() {
        return proxyManager;
    }

    public ClientConnectionManager getConnectionManager() {
        return connectionManager;
    }

    public ClientClusterService getClientClusterService() {
        return clusterService;
    }

    public TaskScheduler getTaskScheduler() {
        return executionService;
    }

    public ClientPartitionService getClientPartitionService() {
        return partitionService;
    }

    public ClientInvocationService getInvocationService() {
        return invocationService;
    }

    public ClientListenerService getListenerService() {
        return listenerService;
    }

    public LoadBalancer getLoadBalancer() {
        return loadBalancer;
    }

    public ClientExtension getClientExtension() {
        return clientExtension;
    }

    @Override
    public void shutdown() {
        getLifecycleService().shutdown();
    }

    /**
     * Called during graceful shutdown of client to safely clean up resources on server side.
     * Shutdown process is blocked until this method returns.
     * <p>
     * Current list of cleanups:
     * <ul>
     * <li>Close of CP sessions</li>
     * </ul>
     */
    void onGracefulShutdown() {
        proxySessionManager.shutdownAndAwait();
    }

    public void doShutdown() {
        dispose(onClientShutdownDisposables);
        proxyManager.destroy();
        connectionManager.shutdown();
        clusterDiscoveryService.shutdown();
        transactionManager.shutdown();
        invocationService.shutdown();
        executionService.shutdown();
        listenerService.shutdown();
        clientStatisticsService.shutdown();
        metricsRegistry.shutdown();
        diagnostics.shutdown();
        serializationService.dispose();
    }

    private static void dispose(Queue<Disposable> queue) {
        Disposable disposable;
        while ((disposable = queue.poll()) != null) {
            disposable.dispose();
        }
    }

    public ClientLockReferenceIdGenerator getLockReferenceIdGenerator() {
        return lockReferenceIdGenerator;
    }

    private ClientExceptionFactory initClientExceptionFactory() {
        boolean jCacheAvailable = JCacheDetector.isJCacheAvailable(getClientConfig().getClassLoader());
        return new ClientExceptionFactory(jCacheAvailable);
    }

    public ClientExceptionFactory getClientExceptionFactory() {
        return clientExceptionFactory;
    }

    public ClusterDiscoveryService getClusterDiscoveryService() {
        return clusterDiscoveryService;
    }

    public ClientFailoverConfig getFailoverConfig() {
        return clientFailoverConfig;
    }

    public ClientQueryCacheContext getQueryCacheContext() {
        return queryCacheContext;
    }

    public ConcurrencyDetection getConcurrencyDetection() {
        return concurrencyDetection;
    }

    @Nonnull
    @Override
    public SqlService getSql() {
<<<<<<< HEAD
        return sqlService;
=======
        throw new UnsupportedOperationException("SQL is not supported on client members yet.");
>>>>>>> 718f5c88
    }

    public void onClusterChange() {
        ILogger logger = loggingService.getLogger(HazelcastInstance.class);
        logger.info("Resetting local state of the client, because of a cluster change ");

        dispose(onClusterChangeDisposables);
        //clear the member lists
        clusterService.reset();
        //clear partition service
        partitionService.reset();
        //close all the connections, consequently waiting invocations get TargetDisconnectedException
        //non retryable client messages will fail immediately
        //retryable client messages will be retried but they will wait for new partition table
        connectionManager.reset();
    }

    public void onClusterRestart() {
        ILogger logger = loggingService.getLogger(HazelcastInstance.class);
        logger.info("Clearing local state of the client, because of a cluster restart");

        dispose(onClusterChangeDisposables);
        //clear the member list version
        clusterService.clearMemberListVersion();
    }

    public void waitForInitialMembershipEvents() {
        clusterService.waitInitialMemberListFetched();
    }

    public void sendStateToCluster() throws ExecutionException, InterruptedException {
        userCodeDeploymentService.deploy(this);
        proxyManager.createDistributedObjectsOnCluster();
        queryCacheContext.recreateAllCaches();
    }

    // visible for testing
    public ClientStatisticsService getClientStatisticsService() {
        return clientStatisticsService;
    }

    private Collection<EventListener> instantiateConfiguredListenerObjects() {
        return config.getListenerConfigs().stream().map((listenerConfig) -> {
            EventListener implementation = listenerConfig.getImplementation();
            EventListener listener = implementation;
            if (listener == null) {
                try {
                    listener = ClassLoaderUtil.newInstance(config.getClassLoader(), listenerConfig.getClassName());
                } catch (Exception e) {
                    getLoggingService().getLogger(HazelcastInstance.class).severe(e);
                }
            }
            return listener;
        }).collect(Collectors.toList());
    }

    private void addClientConfigAddedListeners(Collection<EventListener> configuredListeners) {
        configuredListeners.stream().filter(listener -> listener instanceof DistributedObjectListener)
                .forEach(listener -> proxyManager.addDistributedObjectListener((DistributedObjectListener) listener));

        configuredListeners.stream().filter(listener -> listener instanceof PartitionLostListener)
                .forEach(listener -> getPartitionService().addPartitionLostListener((PartitionLostListener) listener));
    }

}<|MERGE_RESOLUTION|>--- conflicted
+++ resolved
@@ -120,11 +120,8 @@
 import com.hazelcast.spi.properties.ClusterProperty;
 import com.hazelcast.spi.properties.HazelcastProperties;
 import com.hazelcast.splitbrainprotection.SplitBrainProtectionService;
-<<<<<<< HEAD
-=======
 import com.hazelcast.sql.SqlService;
 import com.hazelcast.topic.ITopic;
->>>>>>> 718f5c88
 import com.hazelcast.topic.impl.TopicService;
 import com.hazelcast.topic.impl.reliable.ReliableTopicService;
 import com.hazelcast.transaction.HazelcastXAResource;
@@ -817,11 +814,7 @@
     @Nonnull
     @Override
     public SqlService getSql() {
-<<<<<<< HEAD
         return sqlService;
-=======
-        throw new UnsupportedOperationException("SQL is not supported on client members yet.");
->>>>>>> 718f5c88
     }
 
     public void onClusterChange() {

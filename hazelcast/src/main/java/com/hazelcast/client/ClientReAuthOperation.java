--- conflicted
+++ resolved
@@ -36,14 +36,10 @@
     }
 
     public void run() throws Exception {
-<<<<<<< HEAD
         ClientEngineImpl service = getService();
         String memberUuid = getCallerUuid();
-        Set<ClientEndpoint> endpoints = service.getEndpoints(clientUuid);
-=======
         ClientEngineImpl engine = getService();
         Set<ClientEndpoint> endpoints = engine.getEndpointManager().getEndpoints(clientUuid);
->>>>>>> c09f5721
         for (ClientEndpoint endpoint : endpoints) {
             ClientPrincipal principal = new ClientPrincipal(clientUuid, memberUuid);
             endpoint.authenticated(principal);

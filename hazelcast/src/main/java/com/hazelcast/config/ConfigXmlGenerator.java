/*
 * Copyright (c) 2008-2013, Hazelcast, Inc. All Rights Reserved.
 *
 * Licensed under the Apache License, Version 2.0 (the "License");
 * you may not use this file except in compliance with the License.
 * You may obtain a copy of the License at
 *
 * http://www.apache.org/licenses/LICENSE-2.0
 *
 * Unless required by applicable law or agreed to in writing, software
 * distributed under the License is distributed on an "AS IS" BASIS,
 * WITHOUT WARRANTIES OR CONDITIONS OF ANY KIND, either express or implied.
 * See the License for the specific language governing permissions and
 * limitations under the License.
 */

package com.hazelcast.config;

import com.hazelcast.logging.ILogger;
import com.hazelcast.logging.Logger;

import javax.xml.transform.OutputKeys;
import javax.xml.transform.Source;
import javax.xml.transform.Transformer;
import javax.xml.transform.TransformerFactory;
import javax.xml.transform.stream.StreamResult;
import javax.xml.transform.stream.StreamSource;
import java.io.StringReader;
import java.io.StringWriter;
import java.util.Collection;
import java.util.List;
import java.util.Properties;
import java.util.Set;
import java.util.logging.Level;

public class ConfigXmlGenerator {

    private final boolean formatted;
<<<<<<< HEAD
    final ILogger logger = Logger.getLogger(this.getClass());
=======
    final static ILogger logger = Logger.getLogger(ConfigXmlGenerator.class.getName());
>>>>>>> e46378ac

    public ConfigXmlGenerator() {
        this(true);
    }

    public ConfigXmlGenerator(boolean formatted) {
        this.formatted = formatted;
    }

    public String generate(Config config) {
        final StringBuilder xml = new StringBuilder();
        xml.append("<hazelcast ")
                .append("xmlns=\"http://www.hazelcast.com/schema/config\"\n")
                .append("xmlns:xsi=\"http://www.w3.org/2001/XMLSchema-instance\"\n")
                .append("xsi:schemaLocation=\"http://www.hazelcast.com/schema/config ")
                .append("http://www.hazelcast.com/schema/config/hazelcast-config-3.0.xsd\">");
        xml.append("<group>");
        xml.append("<name>").append(config.getGroupConfig().getName()).append("</name>");
        xml.append("<password>").append(config.getGroupConfig().getPassword()).append("</password>");
        xml.append("</group>");
        if (config.getLicenseKey() != null) {
            xml.append("<license-key>").append(config.getLicenseKey()).append("</license-key>");
        }
        if (config.getManagementCenterConfig() != null) {
            ManagementCenterConfig mcConfig = config.getManagementCenterConfig();
            xml.append("<management-center enabled=\"").append(mcConfig.isEnabled())
                    .append("\" update-interval=\"").append(mcConfig.getUpdateInterval()).append("\">")
                    .append(mcConfig.getUrl()).append("</management-center>");
        }
        appendProperties(xml, config.getProperties());
        final Collection<WanReplicationConfig> wanRepConfigs = config.getWanReplicationConfigs().values();
        for (WanReplicationConfig wan : wanRepConfigs) {
            xml.append("<wan-replication name=\"").append(wan.getName()).append("\">");
            final List<WanTargetClusterConfig> targets = wan.getTargetClusterConfigs();
            for (WanTargetClusterConfig t : targets) {
                xml.append("<target-cluster group-name=\"").append(t.getGroupName())
                        .append("\" group-password=\"").append(t.getGroupPassword()).append("\">");
                xml.append("<replication-impl>").append(t.getReplicationImpl()).append("</replication-impl>");
                xml.append("<end-points>");
                final List<String> eps = t.getEndpoints();
                for (String ep : eps) {
                    xml.append("<address>").append(ep).append("</address>");
                }
                xml.append("</end-points>").append("</target-cluster>");
            }
            xml.append("</wan-replication>");
        }
        final NetworkConfig netCfg = config.getNetworkConfig();
        xml.append("<network>");
        if (netCfg.getPublicAddress() != null) {
            xml.append("<public-address>").append(netCfg.getPublicAddress()).append("</public-address>");
        }
        xml.append("<port auto-increment=\"").append(config.getNetworkConfig().isPortAutoIncrement()).append("\">")
                .append(config.getNetworkConfig().getPort()).append("</port>");
        final JoinConfig join = netCfg.getJoin();
        xml.append("<join>");
        final MulticastConfig mcast = join.getMulticastConfig();
        xml.append("<multicast enabled=\"").append(mcast.isEnabled()).append("\">");
        xml.append("<multicast-group>").append(mcast.getMulticastGroup()).append("</multicast-group>");
        xml.append("<multicast-port>").append(mcast.getMulticastPort()).append("</multicast-port>");
        xml.append("<multicast-timeout-seconds>").append(mcast.getMulticastTimeoutSeconds()).append("</multicast-timeout-seconds>");
        xml.append("<multicast-time-to-live-seconds>").append(mcast.getMulticastTimeToLive()).append("</multicast-time-to-live-seconds>");
        if (!mcast.getTrustedInterfaces().isEmpty()) {
            xml.append("<trusted-interfaces>");
            for (String trustedInterface : mcast.getTrustedInterfaces()) {
                xml.append("<interface>").append(trustedInterface).append("</interface>");
            }
            xml.append("</trusted-interfaces>");
        }
        xml.append("</multicast>");
        final TcpIpConfig tcpCfg = join.getTcpIpConfig();
        xml.append("<tcp-ip enabled=\"").append(tcpCfg.isEnabled()).append("\">");
        final List<String> members = tcpCfg.getMembers();
        for (String m : members) {
            xml.append("<member>").append(m).append("</member>");
        }
        if (tcpCfg.getRequiredMember() != null) {
            xml.append("<required-member>").append(tcpCfg.getRequiredMember()).append("</required-member>");
        }
        xml.append("</tcp-ip>");
        final AwsConfig awsConfig = join.getAwsConfig();
        xml.append("<aws enabled=\"").append(awsConfig.isEnabled()).append("\">");
        xml.append("<access-key>").append(awsConfig.getAccessKey()).append("</access-key>");
        xml.append("<secret-key>").append(awsConfig.getSecretKey()).append("</secret-key>");
        xml.append("<region>").append(awsConfig.getRegion()).append("</region>");
        xml.append("<security-group-name>").append(awsConfig.getSecurityGroupName()).append("</security-group-name>");
        xml.append("<tag-key>").append(awsConfig.getTagKey()).append("</tag-key>");
        xml.append("<tag-value>").append(awsConfig.getTagValue()).append("</tag-value>");
        xml.append("</aws>");
        xml.append("</join>");
        final InterfacesConfig interfaces = netCfg.getInterfaces();
        xml.append("<interfaces enabled=\"").append(interfaces.isEnabled()).append("\">");
        final Collection<String> interfaceList = interfaces.getInterfaces();
        for (String i : interfaceList) {
            xml.append("<interface>").append(i).append("</interface>");
        }
        xml.append("</interfaces>");
        final SSLConfig ssl = netCfg.getSSLConfig();
        xml.append("<ssl enabled=\"").append(ssl != null && ssl.isEnabled()).append("\">");
        if (ssl != null) {
            String className = ssl.getFactoryImplementation() != null
                    ? ssl.getFactoryImplementation().getClass().getName()
                    : ssl.getFactoryClassName();
            xml.append("<factory-class-name>").append(className).append("</factory-class-name>");
            appendProperties(xml, ssl.getProperties());
        }
        xml.append("</ssl>");
        final SocketInterceptorConfig socket = netCfg.getSocketInterceptorConfig();
        xml.append("<socket-interceptor enabled=\"").append(socket != null && socket.isEnabled()).append("\">");
        if (socket != null) {
            String className = socket.getImplementation() != null
                    ? socket.getImplementation().getClass().getName() : socket.getClassName();
            xml.append("<class-name>").append(className).append("</class-name>");
            appendProperties(xml, socket.getProperties());
        }
        xml.append("</socket-interceptor>");
        final SymmetricEncryptionConfig sec = netCfg.getSymmetricEncryptionConfig();
        xml.append("<symmetric-encryption enabled=\"").append(sec != null && sec.isEnabled()).append("\">");
        if (sec != null) {
            xml.append("<algorithm>").append(sec.getAlgorithm()).append("</algorithm>");
            xml.append("<salt>").append(sec.getSalt()).append("</salt>");
            xml.append("<password>").append(sec.getPassword()).append("</password>");
            xml.append("<iteration-count>").append(sec.getIterationCount()).append("</iteration-count>");
        }
        xml.append("</symmetric-encryption>");
        xml.append("</network>");

        final PartitionGroupConfig pg = config.getPartitionGroupConfig();
        if (pg != null && pg.getGroupType() != null) {
            xml.append("<partition-group enabled=\"").append(pg.isEnabled())
                    .append("\" group-type=\"").append(pg.getGroupType()).append("\" />");
        }

        final Collection<ExecutorConfig> exCfgs = config.getExecutorConfigs().values();
        for (ExecutorConfig ex : exCfgs) {
            xml.append("<executor-service name=\"").append(ex.getName()).append("\">");
            xml.append("<pool-size>").append(ex.getPoolSize()).append("</pool-size>");
            xml.append("<queue-capacity>").append(ex.getQueueCapacity()).append("</queue-capacity>");
            xml.append("</executor-service>");
        }
        final Collection<QueueConfig> qCfgs = config.getQueueConfigs().values();
        for (QueueConfig q : qCfgs) {
            xml.append("<queue name=\"").append(q.getName()).append("\">");
            xml.append("<queue-max-size>").append(q.getMaxSize()).append("</queue-max-size>");
            xml.append("<queue-sync-backup-count>").append(q.getBackupCount()).append("</queue-sync-backup-count>");
            xml.append("<queue-async-backup-count>").append(q.getAsyncBackupCount()).append("</queue-async-backup-count>");
            if (!q.getItemListenerConfigs().isEmpty()) {
                xml.append("<item-listeners>");
                for (ItemListenerConfig lc : q.getItemListenerConfigs()) {
                    xml.append("<item-listener include-value=\"").append(lc.isIncludeValue()).append("\">");
                    xml.append(lc.getClassName());
                    xml.append("</item-listener>");
                }
                xml.append("</item-listeners>");
            }
            xml.append("</queue>");
        }
        final Collection<MapConfig> mCfgs = config.getMapConfigs().values();
        for (MapConfig m : mCfgs) {
            xml.append("<map name=\"").append(m.getName()).append("\">");
            xml.append("<in-memory-format>").append(m.getInMemoryFormat()).append("</in-memory-format>");
            xml.append("<backup-count>").append(m.getBackupCount()).append("</backup-count>");
            xml.append("<async-backup-count>").append(m.getAsyncBackupCount()).append("</async-backup-count>");
            xml.append("<time-to-live-seconds>").append(m.getTimeToLiveSeconds()).append("</time-to-live-seconds>");
            xml.append("<max-idle-seconds>").append(m.getMaxIdleSeconds()).append("</max-idle-seconds>");
            xml.append("<eviction-policy>").append(m.getEvictionPolicy()).append("</eviction-policy>");
            xml.append("<max-size policy=\"").append(m.getMaxSizeConfig().getMaxSizePolicy()).append("\">").append(m.getMaxSizeConfig().getSize()).append("</max-size>");
            xml.append("<eviction-percentage>").append(m.getEvictionPercentage()).append("</eviction-percentage>");
            xml.append("<merge-policy>").append(m.getMergePolicy()).append("</merge-policy>");
            xml.append("<read-backup-data>").append(m.isReadBackupData()).append("</read-backup-data>");
            xml.append("<statistics-enabled>").append(m.isStatisticsEnabled()).append("</statistics-enabled>");
            if (m.getMapStoreConfig() != null) {
                final MapStoreConfig s = m.getMapStoreConfig();
                xml.append("<map-store enabled=\"").append(s.isEnabled()).append("\">");
                final String clazz = s.getImplementation() != null ? s.getImplementation().getClass().getName() : s.getClassName();
                xml.append("<class-name>").append(clazz).append("</class-name>");
                final String factoryClass = s.getFactoryImplementation() != null
                        ? s.getFactoryImplementation().getClass().getName()
                        : s.getFactoryClassName();
                if (factoryClass != null) {
                    xml.append("<factory-class-name>").append(factoryClass).append("</factory-class-name>");
                }
                xml.append("<write-delay-seconds>").append(s.getWriteDelaySeconds()).append("</write-delay-seconds>");
                appendProperties(xml, s.getProperties());
                xml.append("</map-store>");
            }
            if (m.getNearCacheConfig() != null) {
                final NearCacheConfig n = m.getNearCacheConfig();
                xml.append("<near-cache>");
                xml.append("<max-size>").append(n.getMaxSize()).append("</max-size>");
                xml.append("<time-to-live-seconds>").append(n.getTimeToLiveSeconds()).append("</time-to-live-seconds>");
                xml.append("<max-idle-seconds>").append(n.getMaxIdleSeconds()).append("</max-idle-seconds>");
                xml.append("<eviction-policy>").append(n.getEvictionPolicy()).append("</eviction-policy>");
                xml.append("<invalidate-on-change>").append(n.isInvalidateOnChange()).append("</invalidate-on-change>");
                xml.append("<in-memory-format>").append(n.getInMemoryFormat()).append("</in-memory-format>");
                xml.append("</near-cache>");
            }
            if (m.getWanReplicationRef() != null) {
                final WanReplicationRef wan = m.getWanReplicationRef();
                xml.append("<wan-replication-ref name=\"").append(wan.getName()).append("\">");
                xml.append("<merge-policy>").append(wan.getMergePolicy()).append("</merge-policy>");
                xml.append("</wan-replication-ref>");
            }
            if (!m.getMapIndexConfigs().isEmpty()) {
                xml.append("<indexes>");
                for (MapIndexConfig indexCfg : m.getMapIndexConfigs()) {
                    xml.append("<index ordered=\"").append(indexCfg.isOrdered()).append("\">");
                    xml.append(indexCfg.getAttribute());
                    xml.append("</index>");
                }
                xml.append("</indexes>");
            }
            if (!m.getEntryListenerConfigs().isEmpty()) {
                xml.append("<entry-listeners>");
                for (EntryListenerConfig lc : m.getEntryListenerConfigs()) {
                    xml.append("<entry-listener include-value=\"").append(lc.isIncludeValue()).append("\" local=\"").append(lc.isLocal()).append("\">");
                    final String clazz = lc.getImplementation() != null ? lc.getImplementation().getClass().getName() : lc.getClassName();
                    xml.append(clazz);
                    xml.append("</entry-listener>");
                }
                xml.append("</entry-listeners>");
            }
            if (m.getStorageType() != null) {
                xml.append("<storage-type>").append(m.getStorageType().toString()).append("</storage-type>");
            }
            xml.append("</map>");
        }
        final Collection<MultiMapConfig> mmCfgs = config.getMultiMapConfigs().values();
        for (MultiMapConfig mm : mmCfgs) {
            xml.append("<multimap name=\"").append(mm.getName()).append("\">");
            xml.append("<value-collection-type>").append(mm.getValueCollectionType()).append("</value-collection-type>");
            if (!mm.getEntryListenerConfigs().isEmpty()) {
                xml.append("<entry-listeners>");
                for (EntryListenerConfig lc : mm.getEntryListenerConfigs()) {
                    xml.append("<entry-listener include-value=\"").append(lc.isIncludeValue()).append("\" local=\"").append(lc.isLocal()).append("\">");
                    final String clazz = lc.getImplementation() != null ? lc.getImplementation().getClass().getName() : lc.getClassName();
                    xml.append(clazz);
                    xml.append("</entry-listener>");
                }
                xml.append("</entry-listeners>");
            }
            xml.append("</multimap>");
        }
        final Collection<TopicConfig> tCfgs = config.getTopicConfigs().values();
        for (TopicConfig t : tCfgs) {
            xml.append("<topic name=\"").append(t.getName()).append("\">");
            xml.append("<global-ordering-enabled>").append(t.isGlobalOrderingEnabled()).append("</global-ordering-enabled>");
            if (!t.getMessageListenerConfigs().isEmpty()) {
                xml.append("<message-listeners>");
                for (ListenerConfig lc : t.getMessageListenerConfigs()) {
                    xml.append("<message-listener>");
                    final String clazz = lc.getImplementation() != null ? lc.getImplementation().getClass().getName() : lc.getClassName();
                    xml.append(clazz);
                    xml.append("</message-listener>");
                }
                xml.append("</message-listeners>");
            }
            xml.append("</topic>");
        }
        final Collection<SemaphoreConfig> semaphoreCfgs = config.getSemaphoreConfigs();
        for (SemaphoreConfig sc : semaphoreCfgs) {
            xml.append("<semaphore name=\"").append(sc.getName()).append("\">");
            xml.append("<initial-permits>").append(sc.getInitialPermits()).append("</initial-permits>");
            xml.append("<backup-count>").append(sc.getBackupCount()).append("</backup-count>");
            xml.append("<async-backup-count>").append(sc.getAsyncBackupCount()).append("</async-backup-count>");
            xml.append("</semaphore>");
        }
        if (!config.getListenerConfigs().isEmpty()) {
            xml.append("<listeners>");
            for (ListenerConfig lc : config.getListenerConfigs()) {
                xml.append("<listener>");
                final String clazz = lc.getImplementation() != null ? lc.getImplementation().getClass().getName() : lc.getClassName();
                xml.append(clazz);
                xml.append("</listener>");
            }
            xml.append("</listeners>");
        }
        xml.append("</hazelcast>");
        return format(xml.toString(), 5);
    }

    private String format(final String input, int indent) {
        if (!formatted) {
            return input;
        }
        try {
            final Source xmlInput = new StreamSource(new StringReader(input));
            final StreamResult xmlOutput = new StreamResult(new StringWriter());
            TransformerFactory transformerFactory = TransformerFactory.newInstance();
            /* Older versions of Xalan still use this method of setting indent values.
            * Attempt to make this work but don't completely fail if it's a problem.
            */
            try {
                transformerFactory.setAttribute("indent-number", indent);
            } catch (IllegalArgumentException e) {
                logger.log(Level.FINEST, "Failed to set indent-number attribute; cause: " + e.getMessage());
            }
            Transformer transformer = transformerFactory.newTransformer();
            transformer.setOutputProperty(OutputKeys.OMIT_XML_DECLARATION, "yes");
            transformer.setOutputProperty(OutputKeys.ENCODING, "UTF-8");
            transformer.setOutputProperty(OutputKeys.INDENT, "yes");
            /* Newer versions of Xalan will look for a fully-qualified output property in order to specify amount of
            * indentation to use.  Attempt to make this work as well but again don't completely fail if it's a problem.
            */
            try {
                transformer.setOutputProperty("{http://xml.apache.org/xslt}indent-amount", Integer.toString(indent));
            } catch (IllegalArgumentException e) {
                logger.log(Level.FINEST, "Failed to set indent-amount property; cause: " + e.getMessage());
            }
            transformer.transform(xmlInput, xmlOutput);
            return xmlOutput.getWriter().toString();
        } catch (Exception e) {
            logger.log(Level.WARNING, e.getMessage(), e);
            return input;
        }
    }

    private void appendProperties(StringBuilder xml, Properties props) {
        if (!props.isEmpty()) {
            xml.append("<properties>");
            Set keys = props.keySet();
            for (Object key : keys) {
                xml.append("<property name=\"").append(key).append("\">")
                        .append(props.getProperty(key.toString()))
                        .append("</property>");
            }
            xml.append("</properties>");
        }
    }
}<|MERGE_RESOLUTION|>--- conflicted
+++ resolved
@@ -35,12 +35,9 @@
 
 public class ConfigXmlGenerator {
 
+    private static final ILogger logger = Logger.getLogger(ConfigXmlGenerator.class);
+
     private final boolean formatted;
-<<<<<<< HEAD
-    final ILogger logger = Logger.getLogger(this.getClass());
-=======
-    final static ILogger logger = Logger.getLogger(ConfigXmlGenerator.class.getName());
->>>>>>> e46378ac
 
     public ConfigXmlGenerator() {
         this(true);

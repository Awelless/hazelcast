--- conflicted
+++ resolved
@@ -203,14 +203,10 @@
         for (MapConfig m : mCfgs) {
             xml.append("<map name=\"").append(m.getName()).append("\">");
             xml.append("<backup-count>").append(m.getBackupCount()).append("</backup-count>");
-            xml.append("<async-backup-count>").append(m.getAsyncBackupCount()).append("</async-backup-count>");
-<<<<<<< HEAD
-=======
             xml.append("<eviction-policy>").append(m.getEvictionPolicy()).append("</eviction-policy>");
             xml.append("<eviction-percentage>").append(m.getEvictionPercentage()).append("</eviction-percentage>");
 //            xml.append("<eviction-delay-seconds>").append(m.getEvictionDelaySeconds()).append("</eviction-delay-seconds>");
             xml.append("<max-size policy=\"").append(m.getMaxSizeConfig().getMaxSizePolicy()).append("\">").append(m.getMaxSizeConfig().getSize()).append("</max-size>");
->>>>>>> 9461eb04
             xml.append("<time-to-live-seconds>").append(m.getTimeToLiveSeconds()).append("</time-to-live-seconds>");
             xml.append("<max-idle-seconds>").append(m.getMaxIdleSeconds()).append("</max-idle-seconds>");
             xml.append("<eviction-policy>").append(m.getEvictionPolicy()).append("</eviction-policy>");

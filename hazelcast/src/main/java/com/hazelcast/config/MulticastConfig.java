--- conflicted
+++ resolved
@@ -33,38 +33,33 @@
  */
 public class MulticastConfig {
 
-<<<<<<< HEAD
-    public final static boolean DEFAULT_ENABLED = true;
-    public final static String DEFAULT_MULTICAST_GROUP = "224.2.2.3";
-    public final static int DEFAULT_MULTICAST_PORT = 54327;
-    public final static int DEFAULT_MULTICAST_TIMEOUT_SECONDS = 2;
-    public final static int DEFAULT_MULTICAST_TTL = 32;
+    /**
+     * Whether the multicast discovery mechanism has been enabled
+     */
+    public static final boolean DEFAULT_ENABLED = true;
+    /**
+     * Default group of multicast.
+     */
+    public static final String DEFAULT_MULTICAST_GROUP = "224.2.2.3";
+    /**
+     * Default value of port.
+     */
+    public static final int DEFAULT_MULTICAST_PORT = 54327;
+    /**
+     * Default timeout of multicast in seconds.
+     */
+    public static final int DEFAULT_MULTICAST_TIMEOUT_SECONDS = 2;
+    /**
+     * Default value of time to live of multicast.
+     */
+    public static final int DEFAULT_MULTICAST_TTL = 32;
+
+    private static final int MULTICAST_TTL_UPPER_BOUND = 255;
+    /**
+     * Default flag that indicates if the loopback mode
+     * is turned on or off.
+     */
     public final static boolean DEFAULT_LOOPBACK_MODE_ENABLED = false;
-=======
-    /**
-     * Whether the multicast discovery mechanism has been enabled
-     */
-    public static final boolean DEFAULT_ENABLED = true;
-    /**
-     * Default group of multicast.
-     */
-    public static final String DEFAULT_MULTICAST_GROUP = "224.2.2.3";
-    /**
-     * Default value of port.
-     */
-    public static final int DEFAULT_MULTICAST_PORT = 54327;
-    /**
-     * Default timeout of multicast in seconds.
-     */
-    public static final int DEFAULT_MULTICAST_TIMEOUT_SECONDS = 2;
-    /**
-     * Default value of time to live of multicast.
-     */
-    public static final int DEFAULT_MULTICAST_TTL = 32;
-
-    private static final int MULTICAST_TTL_UPPER_BOUND = 255;
-
->>>>>>> 5f3edf8e
 
     private boolean enabled = DEFAULT_ENABLED;
 
@@ -278,10 +273,7 @@
                 + ", multicastTimeToLive=" + multicastTimeToLive
                 + ", multicastTimeoutSeconds=" + multicastTimeoutSeconds
                 + ", trustedInterfaces=" + trustedInterfaces
-<<<<<<< HEAD
                 + ", loopbackModeEnabled=" + loopbackModeEnabled
-=======
->>>>>>> 5f3edf8e
                 + "]";
     }
 }
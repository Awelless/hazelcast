--- conflicted
+++ resolved
@@ -24,6 +24,7 @@
 import com.hazelcast.impl.HazelcastInstanceImpl;
 import com.hazelcast.impl.MemberImpl;
 import com.hazelcast.impl.Node;
+import com.hazelcast.impl.OutOfMemoryErrorDispatcher;
 import com.hazelcast.impl.ascii.rest.HttpCommand;
 import com.hazelcast.impl.management.DetectDeadlockRequest.Edge;
 import com.hazelcast.impl.management.DetectDeadlockRequest.Vertex;
@@ -79,7 +80,6 @@
         if (managementCenterConfig == null) {
             throw new IllegalStateException("ManagementCenterConfig should not be null!");
         }
-<<<<<<< HEAD
         this.instance.getLifecycleService().addLifecycleListener(this);
         this.instance.getCluster().addMembershipListener(this);
         this.instanceFilterMap = new StatsInstanceFilter(instance.node.getGroupProperties().MC_MAP_EXCLUDES.getString());
@@ -90,18 +90,6 @@
         this.instanceFilterSemaphore = new StatsInstanceFilter(instance.node.getGroupProperties().MC_SEMAPHORE_EXCLUDES.getString());
         maxVisibleInstanceCount = this.instance.node.groupProperties.MC_MAX_INSTANCE_COUNT.getInteger();
         commandHandler = new ConsoleCommandHandler(this.instance);
-=======
-        factory.getLifecycleService().addLifecycleListener(this);
-        factory.getCluster().addMembershipListener(this);
-        this.instanceFilterMap = new StatsInstanceFilter(factoryImpl.node.getGroupProperties().MC_MAP_EXCLUDES.getString());
-        this.instanceFilterQueue = new StatsInstanceFilter(factoryImpl.node.getGroupProperties().MC_QUEUE_EXCLUDES.getString());
-        this.instanceFilterTopic = new StatsInstanceFilter(factoryImpl.node.getGroupProperties().MC_TOPIC_EXCLUDES.getString());
-        this.instanceFilterAtomicNumber = new StatsInstanceFilter(factoryImpl.node.getGroupProperties().MC_ATOMIC_NUMBER_EXCLUDES.getString());
-        this.instanceFilterCountDownLatch = new StatsInstanceFilter(factoryImpl.node.getGroupProperties().MC_COUNT_DOWN_LATCH_EXCLUDES.getString());
-        this.instanceFilterSemaphore = new StatsInstanceFilter(factoryImpl.node.getGroupProperties().MC_SEMAPHORE_EXCLUDES.getString());
-        maxVisibleInstanceCount = factory.node.groupProperties.MC_MAX_INSTANCE_COUNT.getInteger();
-        commandHandler = new ConsoleCommandHandler(factory);
->>>>>>> ca33cf86
 
         String tmpWebServerUrl = managementCenterConfig.getUrl();
         webServerUrl = tmpWebServerUrl != null ?
@@ -167,11 +155,7 @@
     public void memberAdded(MembershipEvent membershipEvent) {
         try {
             Member member = membershipEvent.getMember();
-<<<<<<< HEAD
             if(member != null && instance.node.isMaster() && urlChanged) {
-=======
-            if (member != null && factory.node.isMaster() && urlChanged) {
->>>>>>> ca33cf86
                 ManagementCenterConfigCallable callable = new ManagementCenterConfigCallable(webServerUrl);
                 FutureTask<Void> task = new DistributedTask<Void>(callable, member);
                 ExecutorService executorService = instance.getExecutorService(MANAGEMENT_EXECUTOR);
@@ -438,7 +422,6 @@
             Instance proxyObject = it.next();
             if (proxyObject.getInstanceType() == type) {
                 if (count < maxVisibleInstanceCount) {
-<<<<<<< HEAD
 //                    if (type.isMap()) {
 //                        MProxy mapProxy = (MProxy) proxyObject;
 //                        if (instanceFilterMap.visible(mapProxy.getName())) {
@@ -476,51 +459,6 @@
 //                            count++;
 //                        }
 //                    }
-=======
-                    if (type.isMap()) {
-                        MProxy mapProxy = (MProxy) proxyObject;
-                        if (instanceFilterMap.visible(mapProxy.getName())) {
-                            memberState.putLocalMapStats(mapProxy.getName(), (LocalMapStatsImpl) mapProxy.getLocalMapStats());
-                            count++;
-                        }
-                    } else if (type.isMultiMap()) {
-                        MultiMapProxy mmProxy = (MultiMapProxy) proxyObject;
-                        if (instanceFilterQueue.visible(mmProxy.getName())) {
-                            memberState.putLocalMultiMapStats(mmProxy.getName(), (LocalMapStatsImpl) mmProxy.getLocalMultiMapStats());
-                            count++;
-                        }
-                    } else if (type.isQueue()) {
-                        QProxy qProxy = (QProxy) proxyObject;
-                        if (instanceFilterQueue.visible(qProxy.getName())) {
-                            memberState.putLocalQueueStats(qProxy.getName(), (LocalQueueStatsImpl) qProxy.getLocalQueueStats());
-                            count++;
-                        }
-                    } else if (type.isTopic()) {
-                        TopicProxy topicProxy = (TopicProxy) proxyObject;
-                        if (instanceFilterTopic.visible(topicProxy.getName())) {
-                            memberState.putLocalTopicStats(topicProxy.getName(), (LocalTopicStatsImpl) topicProxy.getLocalTopicStats());
-                            count++;
-                        }
-                    } else if (type.isAtomicNumber()) {
-                        AtomicNumberProxy atomicLongProxy = (AtomicNumberProxy) proxyObject;
-                        if (instanceFilterAtomicNumber.visible(atomicLongProxy.getName())) {
-                            memberState.putLocalAtomicNumberStats(atomicLongProxy.getName(), (LocalAtomicNumberStatsImpl) atomicLongProxy.getLocalAtomicNumberStats());
-                            count++;
-                        }
-                    } else if (type.isCountDownLatch()) {
-                        CountDownLatchProxy cdlProxy = (CountDownLatchProxy) proxyObject;
-                        if (instanceFilterCountDownLatch.visible(cdlProxy.getName())) {
-                            memberState.putLocalCountDownLatchStats(cdlProxy.getName(), (LocalCountDownLatchStatsImpl) cdlProxy.getLocalCountDownLatchStats());
-                            count++;
-                        }
-                    } else if (type.isSemaphore()) {
-                        SemaphoreProxy semaphoreProxy = (SemaphoreProxy) proxyObject;
-                        if (instanceFilterSemaphore.visible(semaphoreProxy.getName())) {
-                            memberState.putLocalSemaphoreStats(semaphoreProxy.getName(), (LocalSemaphoreStatsImpl) semaphoreProxy.getLocalSemaphoreStats());
-                            count++;
-                        }
-                    }
->>>>>>> ca33cf86
                 }
                 it.remove();
             }
@@ -558,7 +496,6 @@
             Instance proxyObject = it.next();
             if (proxyObject.getInstanceType() == type) {
                 if (count < maxVisibleInstanceCount) {
-<<<<<<< HEAD
 //                    if (type.isMap()) {
 //                        MProxy mapProxy = (MProxy) proxyObject;
 //                        if (instanceFilterMap.visible(mapProxy.getName())) {
@@ -596,49 +533,6 @@
 //                            count++;
 //                        }
 //                    }
-=======
-                    if (type.isMap()) {
-                        MProxy mapProxy = (MProxy) proxyObject;
-                        if (instanceFilterMap.visible(mapProxy.getName())) {
-                            setLongInstanceNames.add(mapProxy.getLongName());
-                            count++;
-                        }
-                    } else if (type.isMultiMap()) {
-                        MultiMapProxy mmProxy = (MultiMapProxy) proxyObject;
-                        setLongInstanceNames.add(mmProxy.getLongName());
-                        count++;
-                    } else if (type.isQueue()) {
-                        QProxy qProxy = (QProxy) proxyObject;
-                        if (instanceFilterQueue.visible(qProxy.getName())) {
-                            setLongInstanceNames.add(qProxy.getLongName());
-                            count++;
-                        }
-                    } else if (type.isTopic()) {
-                        TopicProxy topicProxy = (TopicProxy) proxyObject;
-                        if (instanceFilterTopic.visible(topicProxy.getName())) {
-                            setLongInstanceNames.add(topicProxy.getLongName());
-                            count++;
-                        }
-                    } else if (type.isAtomicNumber()) {
-                        AtomicNumberProxy atomicLongProxy = (AtomicNumberProxy) proxyObject;
-                        if (instanceFilterAtomicNumber.visible(atomicLongProxy.getName())) {
-                            setLongInstanceNames.add(atomicLongProxy.getLongName());
-                            count++;
-                        }
-                    } else if (type.isCountDownLatch()) {
-                        CountDownLatchProxy cdlProxy = (CountDownLatchProxy) proxyObject;
-                        if (instanceFilterCountDownLatch.visible(cdlProxy.getName())) {
-                            setLongInstanceNames.add(cdlProxy.getLongName());
-                            count++;
-                        }
-                    } else if (type.isSemaphore()) {
-                        SemaphoreProxy semaphoreProxy = (SemaphoreProxy) proxyObject;
-                        if (instanceFilterSemaphore.visible(semaphoreProxy.getName())) {
-                            setLongInstanceNames.add(semaphoreProxy.getLongName());
-                            count++;
-                        }
-                    }
->>>>>>> ca33cf86
                 }
                 it.remove();
             }

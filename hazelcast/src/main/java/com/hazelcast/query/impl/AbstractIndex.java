--- conflicted
+++ resolved
@@ -177,62 +177,34 @@
     }
 
     @Override
-<<<<<<< HEAD
-    public Iterator<QueryableEntry> getRecordIterator() {
-=======
     public Iterator<QueryableEntry> getSqlRecordIterator() {
->>>>>>> 26acba44
         if (converter == null) {
             return emptyIterator();
         }
 
-<<<<<<< HEAD
-        return indexStore.getRecordIterator();
-    }
-
-    @Override
-    public Iterator<QueryableEntry> getRecordIterator(Comparable value) {
-=======
         return indexStore.getSqlRecordIterator();
     }
 
     @Override
     public Iterator<QueryableEntry> getSqlRecordIterator(Comparable value) {
->>>>>>> 26acba44
         if (converter == null) {
             return emptyIterator();
         }
 
-<<<<<<< HEAD
-        return indexStore.getRecordIterator(convert(value));
-    }
-
-    @Override
-    public Iterator<QueryableEntry> getRecordIterator(Comparison comparison, Comparable value) {
-=======
         return indexStore.getSqlRecordIterator(convert(value));
     }
 
     @Override
     public Iterator<QueryableEntry> getSqlRecordIterator(Comparison comparison, Comparable value) {
->>>>>>> 26acba44
         if (converter == null) {
             return emptyIterator();
         }
 
-<<<<<<< HEAD
-        return indexStore.getRecordIterator(comparison, convert(value));
-    }
-
-    @Override
-    public Iterator<QueryableEntry> getRecordIterator(
-=======
         return indexStore.getSqlRecordIterator(comparison, convert(value));
     }
 
     @Override
     public Iterator<QueryableEntry> getSqlRecordIterator(
->>>>>>> 26acba44
         Comparable from,
         boolean fromInclusive,
         Comparable to,
@@ -242,11 +214,7 @@
             return emptyIterator();
         }
 
-<<<<<<< HEAD
-        return indexStore.getRecordIterator(convert(from), fromInclusive, convert(to), toInclusive);
-=======
         return indexStore.getSqlRecordIterator(convert(from), fromInclusive, convert(to), toInclusive);
->>>>>>> 26acba44
     }
 
     @Override

/*
 * Copyright (c) 2008-2020, Hazelcast, Inc. All Rights Reserved.
 *
 * Licensed under the Apache License, Version 2.0 (the "License");
 * you may not use this file except in compliance with the License.
 * You may obtain a copy of the License at
 *
 * http://www.apache.org/licenses/LICENSE-2.0
 *
 * Unless required by applicable law or agreed to in writing, software
 * distributed under the License is distributed on an "AS IS" BASIS,
 * WITHOUT WARRANTIES OR CONDITIONS OF ANY KIND, either express or implied.
 * See the License for the specific language governing permissions and
 * limitations under the License.
 */

package com.hazelcast.query.impl;

import com.hazelcast.core.TypeConverter;
import com.hazelcast.internal.serialization.Data;
import com.hazelcast.internal.util.FlatCompositeIterator;
import com.hazelcast.query.Predicate;

import java.util.Arrays;
import java.util.Collections;
import java.util.HashMap;
import java.util.Iterator;
import java.util.Map;
import java.util.Set;
import java.util.SortedMap;
import java.util.concurrent.ConcurrentHashMap;
import java.util.concurrent.ConcurrentSkipListMap;

import static com.hazelcast.query.impl.AbstractIndex.NULL;
import static java.util.Collections.emptyIterator;
import static java.util.Collections.emptySet;

/**
 * Store indexes rankly.
 */
@SuppressWarnings("rawtypes")
public class OrderedIndexStore extends BaseSingleValueIndexStore {

    private final ConcurrentSkipListMap<Comparable, Map<Data, QueryableEntry>> recordMap =
            new ConcurrentSkipListMap<>(Comparables.COMPARATOR);

    private final IndexFunctor<Comparable, QueryableEntry> addFunctor;
    private final IndexFunctor<Comparable, Data> removeFunctor;

    private volatile Map<Data, QueryableEntry> recordsWithNullValue;

    public OrderedIndexStore(IndexCopyBehavior copyOn) {
        super(copyOn, true);
        assert copyOn != null;
        if (copyOn == IndexCopyBehavior.COPY_ON_WRITE) {
            addFunctor = new CopyOnWriteAddFunctor();
            removeFunctor = new CopyOnWriteRemoveFunctor();
            recordsWithNullValue = Collections.emptyMap();
        } else {
            addFunctor = new AddFunctor();
            removeFunctor = new RemoveFunctor();
            recordsWithNullValue = new ConcurrentHashMap<>();
        }
    }

    @Override
    Object insertInternal(Comparable value, QueryableEntry record) {
        markIndexStoreExpirableIfNecessary(record);
        return addFunctor.invoke(value, record);
    }

    @Override
    Object removeInternal(Comparable value, Data recordKey) {
        return removeFunctor.invoke(value, recordKey);
    }

    @Override
    public Comparable canonicalizeQueryArgumentScalar(Comparable value) {
        // We still need to canonicalize query arguments for ordered indexes to
        // support InPredicate queries.
        return Comparables.canonicalizeForHashLookup(value);
    }

    @Override
    public Comparable canonicalizeScalarForStorage(Comparable value) {
        // Returning the original value since ordered indexes are not supporting
        // hash lookups on their stored values, so there is no need in providing
        // canonical representations.
        return value;
    }

    @Override
    public void clear() {
        takeWriteLock();
        try {
            recordsWithNullValue.clear();
            recordMap.clear();
        } finally {
            releaseWriteLock();
        }
    }

    @Override
    public boolean isEvaluateOnly() {
        return false;
    }

    @Override
    public boolean canEvaluate(Class<? extends Predicate> predicateClass) {
        return false;
    }

    @Override
    public Set<QueryableEntry> evaluate(Predicate predicate, TypeConverter converter) {
        throw new UnsupportedOperationException();
    }

    @Override
<<<<<<< HEAD
    public Iterator<QueryableEntry> getRecordIterator() {
        Iterator<QueryableEntry> iterator = new IndexEntryCompositeIterator(recordMap.values().iterator());
        Iterator<QueryableEntry> nullIterator = recordsWithNullValue.values().iterator();

        return new FlatCompositeIterator<>(Arrays.asList(iterator, nullIterator).iterator());
    }

    @Override
    public Iterator<QueryableEntry> getRecordIterator(Comparable value) {
=======
    public Iterator<QueryableEntry> getSqlRecordIterator() {
        Iterator<QueryableEntry> iterator = new IndexEntryFlatteningIterator(recordMap.values().iterator());
        Iterator<QueryableEntry> nullIterator = recordsWithNullValue.values().iterator();

        return new FlatCompositeIterator<>(Arrays.asList(nullIterator, iterator).iterator());
    }

    @Override
    public Iterator<QueryableEntry> getSqlRecordIterator(Comparable value) {
>>>>>>> 26acba44
        if (value == NULL) {
            return recordsWithNullValue.values().iterator();
        } else {
            Map<Data, QueryableEntry> entries = recordMap.get(value);

            if (entries == null) {
                return Collections.emptyIterator();
            } else {
                return entries.values().iterator();
            }
        }
    }

    @Override
<<<<<<< HEAD
    public Iterator<QueryableEntry> getRecordIterator(Comparison comparison, Comparable searchedValue) {
=======
    public Iterator<QueryableEntry> getSqlRecordIterator(Comparison comparison, Comparable searchedValue) {
>>>>>>> 26acba44
        Iterator<Map<Data, QueryableEntry>> iterator;

        switch (comparison) {
            case LESS:
                iterator = recordMap.headMap(searchedValue, false).values().iterator();
                break;
            case LESS_OR_EQUAL:
                iterator = recordMap.headMap(searchedValue, true).values().iterator();
                break;
            case GREATER:
                iterator = recordMap.tailMap(searchedValue, false).values().iterator();
                break;
            case GREATER_OR_EQUAL:
                iterator = recordMap.tailMap(searchedValue, true).values().iterator();
                break;
            default:
                throw new IllegalArgumentException("Unrecognized comparison: " + comparison);
        }

<<<<<<< HEAD
        return new IndexEntryCompositeIterator(iterator);
    }

    @Override
    public Iterator<QueryableEntry> getRecordIterator(
=======
        return new IndexEntryFlatteningIterator(iterator);
    }

    @Override
    public Iterator<QueryableEntry> getSqlRecordIterator(
>>>>>>> 26acba44
        Comparable from,
        boolean fromInclusive,
        Comparable to,
        boolean toInclusive
    ) {
        int order = Comparables.compare(from, to);

        if (order == 0) {
            if (!fromInclusive || !toInclusive) {
                return emptyIterator();
            }

            Map<Data, QueryableEntry> res = recordMap.get(from);

            if (res == null) {
                return emptyIterator();
            }

            return res.values().iterator();
        } else if (order > 0) {
            return emptyIterator();
        }

<<<<<<< HEAD
        return new IndexEntryCompositeIterator(recordMap.subMap(from, fromInclusive, to, toInclusive).values().iterator());
=======
        return new IndexEntryFlatteningIterator(recordMap.subMap(from, fromInclusive, to, toInclusive).values().iterator());
>>>>>>> 26acba44
    }

    @Override
    public Set<QueryableEntry> getRecords(Comparable value) {
        takeReadLock();
        try {
            if (value == NULL) {
                return toSingleResultSet(recordsWithNullValue);
            } else {
                return toSingleResultSet(recordMap.get(value));
            }
        } finally {
            releaseReadLock();
        }
    }

    @Override
    public Set<QueryableEntry> getRecords(Set<Comparable> values) {
        takeReadLock();
        try {
            MultiResultSet results = createMultiResultSet();
            for (Comparable value : values) {
                Map<Data, QueryableEntry> records;
                if (value == NULL) {
                    records = recordsWithNullValue;
                } else {
                    records = recordMap.get(value);
                }
                if (records != null) {
                    copyToMultiResultSet(results, records);
                }
            }
            return results;
        } finally {
            releaseReadLock();
        }
    }

    @Override
    public Set<QueryableEntry> getRecords(Comparison comparison, Comparable searchedValue) {
        takeReadLock();
        try {
            MultiResultSet results = createMultiResultSet();
            SortedMap<Comparable, Map<Data, QueryableEntry>> subMap;
            switch (comparison) {
                case LESS:
                    subMap = recordMap.headMap(searchedValue, false);
                    break;
                case LESS_OR_EQUAL:
                    subMap = recordMap.headMap(searchedValue, true);
                    break;
                case GREATER:
                    subMap = recordMap.tailMap(searchedValue, false);
                    break;
                case GREATER_OR_EQUAL:
                    subMap = recordMap.tailMap(searchedValue, true);
                    break;
                default:
                    throw new IllegalArgumentException("Unrecognized comparison: " + comparison);
            }
            for (Map<Data, QueryableEntry> value : subMap.values()) {
                copyToMultiResultSet(results, value);
            }
            return results;
        } finally {
            releaseReadLock();
        }
    }

    @Override
    public Set<QueryableEntry> getRecords(Comparable from, boolean fromInclusive, Comparable to, boolean toInclusive) {
        takeReadLock();
        try {
            int order = Comparables.compare(from, to);
            if (order == 0) {
                if (!fromInclusive || !toInclusive) {
                    return emptySet();
                }
                return toSingleResultSet(recordMap.get(from));
            } else if (order > 0) {
                return emptySet();
            }
            MultiResultSet results = createMultiResultSet();
            SortedMap<Comparable, Map<Data, QueryableEntry>> subMap = recordMap.subMap(from, fromInclusive, to, toInclusive);
            for (Map<Data, QueryableEntry> value : subMap.values()) {
                copyToMultiResultSet(results, value);
            }
            return results;
        } finally {
            releaseReadLock();
        }
    }

    /**
     * Adds entry to the given index map without copying it.
     * Needs to be invoked in a thread-safe way.
     *
     * @see IndexCopyBehavior
     */
    private class AddFunctor implements IndexFunctor<Comparable, QueryableEntry> {

        @Override
        public Object invoke(Comparable value, QueryableEntry entry) {
            if (value == NULL) {
                return recordsWithNullValue.put(entry.getKeyData(), entry);
            } else {
                Map<Data, QueryableEntry> records = recordMap.get(value);
                if (records == null) {
                    records = new ConcurrentHashMap<>(1, LOAD_FACTOR, 1);
                    recordMap.put(value, records);
                }
                return records.put(entry.getKeyData(), entry);
            }
        }

    }

    /**
     * Adds entry to the given index map copying it to secure exclusive access.
     * Needs to be invoked in a thread-safe way.
     *
     * @see IndexCopyBehavior
     */
    private class CopyOnWriteAddFunctor implements IndexFunctor<Comparable, QueryableEntry> {

        @Override
        public Object invoke(Comparable value, QueryableEntry entry) {
            Object oldValue;
            if (value == NULL) {
                HashMap<Data, QueryableEntry> copy = new HashMap<>(recordsWithNullValue);
                oldValue = copy.put(entry.getKeyData(), entry);
                recordsWithNullValue = copy;
            } else {
                Map<Data, QueryableEntry> records = recordMap.get(value);
                if (records == null) {
                    records = Collections.emptyMap();
                }

                records = new HashMap<>(records);
                oldValue = records.put(entry.getKeyData(), entry);

                recordMap.put(value, records);
            }
            return oldValue;
        }

    }

    /**
     * Removes entry from the given index map without copying it.
     * Needs to be invoked in a thread-safe way.
     *
     * @see IndexCopyBehavior
     */
    private class RemoveFunctor implements IndexFunctor<Comparable, Data> {

        @Override
        public Object invoke(Comparable value, Data indexKey) {
            Object oldValue;
            if (value == NULL) {
                oldValue = recordsWithNullValue.remove(indexKey);
            } else {
                Map<Data, QueryableEntry> records = recordMap.get(value);
                if (records != null) {
                    oldValue = records.remove(indexKey);
                    if (records.size() == 0) {
                        recordMap.remove(value);
                    }
                } else {
                    oldValue = null;
                }
            }

            return oldValue;
        }

    }

    /**
     * Removes entry from the given index map copying it to secure exclusive access.
     * Needs to be invoked in a thread-safe way.
     *
     * @see IndexCopyBehavior
     */
    private class CopyOnWriteRemoveFunctor implements IndexFunctor<Comparable, Data> {

        @Override
        public Object invoke(Comparable value, Data indexKey) {
            Object oldValue;
            if (value == NULL) {
                HashMap<Data, QueryableEntry> copy = new HashMap<>(recordsWithNullValue);
                oldValue = copy.remove(indexKey);
                recordsWithNullValue = copy;
            } else {
                Map<Data, QueryableEntry> records = recordMap.get(value);
                if (records != null) {
                    records = new HashMap<>(records);
                    oldValue = records.remove(indexKey);

                    if (records.isEmpty()) {
                        recordMap.remove(value);
                    } else {
                        recordMap.put(value, records);
                    }
                } else {
                    oldValue = null;
                }
            }

            return oldValue;
        }

    }

}<|MERGE_RESOLUTION|>--- conflicted
+++ resolved
@@ -116,17 +116,6 @@
     }
 
     @Override
-<<<<<<< HEAD
-    public Iterator<QueryableEntry> getRecordIterator() {
-        Iterator<QueryableEntry> iterator = new IndexEntryCompositeIterator(recordMap.values().iterator());
-        Iterator<QueryableEntry> nullIterator = recordsWithNullValue.values().iterator();
-
-        return new FlatCompositeIterator<>(Arrays.asList(iterator, nullIterator).iterator());
-    }
-
-    @Override
-    public Iterator<QueryableEntry> getRecordIterator(Comparable value) {
-=======
     public Iterator<QueryableEntry> getSqlRecordIterator() {
         Iterator<QueryableEntry> iterator = new IndexEntryFlatteningIterator(recordMap.values().iterator());
         Iterator<QueryableEntry> nullIterator = recordsWithNullValue.values().iterator();
@@ -136,7 +125,6 @@
 
     @Override
     public Iterator<QueryableEntry> getSqlRecordIterator(Comparable value) {
->>>>>>> 26acba44
         if (value == NULL) {
             return recordsWithNullValue.values().iterator();
         } else {
@@ -151,11 +139,7 @@
     }
 
     @Override
-<<<<<<< HEAD
-    public Iterator<QueryableEntry> getRecordIterator(Comparison comparison, Comparable searchedValue) {
-=======
     public Iterator<QueryableEntry> getSqlRecordIterator(Comparison comparison, Comparable searchedValue) {
->>>>>>> 26acba44
         Iterator<Map<Data, QueryableEntry>> iterator;
 
         switch (comparison) {
@@ -175,19 +159,11 @@
                 throw new IllegalArgumentException("Unrecognized comparison: " + comparison);
         }
 
-<<<<<<< HEAD
-        return new IndexEntryCompositeIterator(iterator);
-    }
-
-    @Override
-    public Iterator<QueryableEntry> getRecordIterator(
-=======
         return new IndexEntryFlatteningIterator(iterator);
     }
 
     @Override
     public Iterator<QueryableEntry> getSqlRecordIterator(
->>>>>>> 26acba44
         Comparable from,
         boolean fromInclusive,
         Comparable to,
@@ -211,11 +187,7 @@
             return emptyIterator();
         }
 
-<<<<<<< HEAD
-        return new IndexEntryCompositeIterator(recordMap.subMap(from, fromInclusive, to, toInclusive).values().iterator());
-=======
         return new IndexEntryFlatteningIterator(recordMap.subMap(from, fromInclusive, to, toInclusive).values().iterator());
->>>>>>> 26acba44
     }
 
     @Override

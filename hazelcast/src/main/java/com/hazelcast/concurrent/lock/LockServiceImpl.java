--- conflicted
+++ resolved
@@ -117,12 +117,8 @@
         @Override
         public EntryTaskScheduler createNew(ObjectNamespace namespace) {
             LockEvictionProcessor entryProcessor = new LockEvictionProcessor(nodeEngine, namespace);
-<<<<<<< HEAD
-            return EntryTaskSchedulerFactory.newScheduler(nodeEngine.getExecutionService().getDefaultScheduledExecutor(), entryProcessor, ScheduleType.POSTPONE);
-=======
             final ScheduledExecutorService scheduledExecutor = nodeEngine.getExecutionService().getDefaultScheduledExecutor();
             return EntryTaskSchedulerFactory.newScheduler(scheduledExecutor, entryProcessor, ScheduleType.POSTPONE);
->>>>>>> 8095d50f
         }
     };
 

--- conflicted
+++ resolved
@@ -23,11 +23,6 @@
 
 import java.io.IOException;
 
-<<<<<<< HEAD
-public abstract class AbstractCacheRecord<V> implements CacheRecord<V>, DataSerializable {
-
-    protected long expirationTime = -1;
-=======
 /**
  * Abstract implementation of {@link com.hazelcast.cache.impl.record.CacheRecord} with key, value and
  * expiration time as internal state.
@@ -35,29 +30,15 @@
  *
  * @param <V>
  */
-abstract class AbstractCacheRecord<V> implements CacheRecord<V> {
+public abstract class AbstractCacheRecord<V> implements CacheRecord<V>, DataSerializable {
 
-    private Data key;
+    protected long expirationTime = -1;
 
-    private long expirationTime = -1;
-
-    public AbstractCacheRecord() {
-    }
->>>>>>> 3975da68
-
-    AbstractCacheRecord(Data key, long expirationTime) {
-        this.key = key;
-        this.expirationTime = expirationTime;
+    protected AbstractCacheRecord() {
     }
 
-<<<<<<< HEAD
     public AbstractCacheRecord(long expirationTime) {
         this.expirationTime = expirationTime;
-=======
-    @Override
-    public Data getKey() {
-        return key;
->>>>>>> 3975da68
     }
 
     public long getExpirationTime() {
@@ -76,19 +57,11 @@
 
     @Override
     public void writeData(ObjectDataOutput out) throws IOException {
-<<<<<<< HEAD
-=======
-        out.writeData(key);
->>>>>>> 3975da68
         out.writeLong(expirationTime);
     }
 
     @Override
     public void readData(ObjectDataInput in) throws IOException {
-<<<<<<< HEAD
-=======
-        key = in.readData();
->>>>>>> 3975da68
         expirationTime = in.readLong();
     }
 }
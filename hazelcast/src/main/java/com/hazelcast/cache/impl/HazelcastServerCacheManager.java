--- conflicted
+++ resolved
@@ -23,15 +23,10 @@
 import com.hazelcast.config.CacheConfig;
 import com.hazelcast.core.HazelcastInstance;
 import com.hazelcast.instance.MemberImpl;
-import com.hazelcast.instance.NodeExtension;
 import com.hazelcast.spi.InternalCompletableFuture;
 import com.hazelcast.spi.NodeEngine;
 import com.hazelcast.spi.OperationService;
-<<<<<<< HEAD
 import com.hazelcast.spi.impl.NodeEngineImpl;
-import com.hazelcast.util.FutureUtil;
-=======
->>>>>>> 3975da68
 
 import java.net.URI;
 import java.util.ArrayList;
@@ -65,7 +60,7 @@
         this.hazelcastInstance = hazelcastInstance;
         //just to get a reference to nodeEngine and cacheService
         final CacheDistributedObject setupRef = hazelcastInstance.getDistributedObject(CacheService.SERVICE_NAME, "setupRef");
-        nodeEngine = (NodeEngineImpl)setupRef.getNodeEngine();
+        nodeEngine = (NodeEngineImpl) setupRef.getNodeEngine();
         cacheService = setupRef.getService();
 
         //TODO: should we destroy the ref ?
@@ -110,7 +105,7 @@
                 final CacheManagementConfigOperation op = new CacheManagementConfigOperation(cacheNameWithPrefix, statOrMan,
                         enabled);
                 final Future future = nodeEngine.getOperationService()
-                                                .invokeOnTarget(CacheService.SERVICE_NAME, op, member.getAddress());
+                        .invokeOnTarget(CacheService.SERVICE_NAME, op, member.getAddress());
                 futures.add(future);
             }
         }
@@ -151,7 +146,7 @@
         final CacheGetConfigOperation op = new CacheGetConfigOperation(cacheNameWithPrefix);
         int partitionId = nodeEngine.getPartitionService().getPartitionId(cacheNameWithPrefix);
         final InternalCompletableFuture<CacheConfig> f = nodeEngine.getOperationService()
-                                                                   .invokeOnPartition(CacheService.SERVICE_NAME, op, partitionId);
+                .invokeOnPartition(CacheService.SERVICE_NAME, op, partitionId);
         return f.getSafely();
     }
 

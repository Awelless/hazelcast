/*
 * Copyright (c) 2008-2013, Hazelcast, Inc. All Rights Reserved.
 *
 * Licensed under the Apache License, Version 2.0 (the "License");
 * you may not use this file except in compliance with the License.
 * You may obtain a copy of the License at
 *
 * http://www.apache.org/licenses/LICENSE-2.0
 *
 * Unless required by applicable law or agreed to in writing, software
 * distributed under the License is distributed on an "AS IS" BASIS,
 * WITHOUT WARRANTIES OR CONDITIONS OF ANY KIND, either express or implied.
 * See the License for the specific language governing permissions and
 * limitations under the License.
 */

package com.hazelcast.collection.operations;

import com.hazelcast.collection.CollectionContainer;
import com.hazelcast.collection.CollectionProxyId;
import com.hazelcast.collection.CollectionService;

/**
 * @ali 1/8/13
 */
public class ValuesOperation extends CollectionOperation {

    public ValuesOperation() {
    }

    public ValuesOperation(CollectionProxyId proxyId) {
        super(proxyId);
    }

    public void run() throws Exception {
        CollectionContainer container = getOrCreateContainer();
<<<<<<< HEAD
        container.getOperationsCounter().incrementOtherOperations();
        response = new CollectionResponse(container.values());
=======
        ((CollectionService) getService()).getLocalMultiMapStatsImpl(proxyId).incrementOtherOperations();
        response = new CollectionResponse(container.values(), getNodeEngine());
>>>>>>> 9db37a76
    }
}<|MERGE_RESOLUTION|>--- conflicted
+++ resolved
@@ -34,12 +34,7 @@
 
     public void run() throws Exception {
         CollectionContainer container = getOrCreateContainer();
-<<<<<<< HEAD
-        container.getOperationsCounter().incrementOtherOperations();
+        ((CollectionService) getService()).getLocalMultiMapStatsImpl(proxyId).incrementOtherOperations();
         response = new CollectionResponse(container.values());
-=======
-        ((CollectionService) getService()).getLocalMultiMapStatsImpl(proxyId).incrementOtherOperations();
-        response = new CollectionResponse(container.values(), getNodeEngine());
->>>>>>> 9db37a76
     }
 }
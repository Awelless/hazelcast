--- conflicted
+++ resolved
@@ -41,11 +41,6 @@
 import java.util.NoSuchElementException;
 import java.util.concurrent.CountDownLatch;
 import java.util.concurrent.TimeUnit;
-<<<<<<< HEAD
-import java.util.concurrent.atomic.AtomicBoolean;
-=======
-
->>>>>>> 4636ff26
 import static org.junit.Assert.assertEquals;
 import static org.junit.Assert.assertFalse;
 import static org.junit.Assert.assertNull;
@@ -134,11 +129,7 @@
     @Test
     public void testQueueStats() {
         TestHazelcastInstanceFactory factory = createHazelcastInstanceFactory(2);
-<<<<<<< HEAD
-        final String name = "t_queue";
-=======
         final String name = randomString();
->>>>>>> 4636ff26
 
         HazelcastInstance ins1 = factory.newHazelcastInstance();
         final int items = 20;
@@ -408,7 +399,6 @@
     }
 
     @Test
-<<<<<<< HEAD
     public void testAddAll_whenCollectionContainsNull() {
         HazelcastInstance instance = createHazelcastInstance();
         IQueue<String> queue = instance.getQueue(randomString());
@@ -426,22 +416,11 @@
         }
     }
 
-    @Test
-    public void testAddRemoveRetainAll() {
-        final String name = "defQueue";
-        Config config = new Config();
-        final int count = 100;
-        config.getQueueConfig(name).setMaxSize(count);
-        final int insCount = 4;
-        TestHazelcastInstanceFactory factory = createHazelcastInstanceFactory(insCount);
-        final HazelcastInstance[] instances = factory.newInstances(config);
-=======
     public void testContainsAll_whenExists() {
         IQueue<String> queue = getQueue();
         for (int i = 0; i < 10; i++) {
             queue.offer("item" + i);
         }
->>>>>>> 4636ff26
 
         List<String> list = new ArrayList<String>();
         list.add("item1");

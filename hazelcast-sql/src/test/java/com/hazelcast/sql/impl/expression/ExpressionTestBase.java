--- conflicted
+++ resolved
@@ -1043,11 +1043,6 @@
             fields.add(new TableField(entry.getKey(), entry.getValue(), false));
         }
 
-<<<<<<< HEAD
-        PartitionedMapTable table =
-                new PartitionedMapTable(SCHEMA_NAME_REPLICATED, "t", "t", fields, new ConstantTableStatistics(100), null, null,
-                        null, null, emptyList(), PartitionedMapTable.DISTRIBUTION_FIELD_ORDINAL_NONE, false);
-=======
         PartitionedMapTable table = new PartitionedMapTable(
             QueryUtils.SCHEMA_NAME_PARTITIONED,
             "t",
@@ -1059,8 +1054,8 @@
             null,
             null,
             emptyList(),
+            PartitionedMapTable.DISTRIBUTION_FIELD_ORDINAL_NONE,
             false);
->>>>>>> 26acba44
 
         HazelcastTable hazelcastTable = new HazelcastTable(table, new HazelcastTableStatistic(100));
         return OptimizerContext.create(new HazelcastSchema(singletonMap("t", hazelcastTable)),

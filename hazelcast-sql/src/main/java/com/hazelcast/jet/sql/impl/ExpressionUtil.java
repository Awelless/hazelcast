/*
 * Copyright 2021 Hazelcast Inc.
 *
 * Licensed under the Hazelcast Community License (the "License");
 * you may not use this file except in compliance with the License.
 * You may obtain a copy of the License at
 *
 * http://hazelcast.com/hazelcast-community-license
 *
 * Unless required by applicable law or agreed to in writing, software
 * distributed under the License is distributed on an "AS IS" BASIS,
 * WITHOUT WARRANTIES OF ANY KIND, either express or implied.
 * See the License for the specific language governing permissions and
 * limitations under the License.
 */

package com.hazelcast.jet.sql.impl;

import com.hazelcast.function.ComparatorEx;
import com.hazelcast.function.FunctionEx;
import com.hazelcast.function.PredicateEx;
import com.hazelcast.jet.sql.impl.opt.FieldCollation;
import com.hazelcast.jet.sql.impl.processors.JetSqlRow;
import com.hazelcast.sql.impl.expression.Expression;
import com.hazelcast.sql.impl.expression.ExpressionEvalContext;
import com.hazelcast.sql.impl.row.Row;
import org.apache.calcite.rel.RelFieldCollation.Direction;

import javax.annotation.Nonnull;
import javax.annotation.Nullable;
import java.util.Arrays;
import java.util.List;
import java.util.Objects;
<<<<<<< HEAD
import java.util.stream.Collectors;
=======
>>>>>>> 14dd5e17
import java.util.stream.Stream;

public final class ExpressionUtil {

    private ExpressionUtil() {
    }

    public static PredicateEx<JetSqlRow> filterFn(
            @Nonnull Expression<Boolean> predicate,
            @Nonnull ExpressionEvalContext context
    ) {
        return row0 -> {
            Row row = row0.getRow(context.getSerializationService());
            return Boolean.TRUE.equals(evaluate(predicate, row, context));
        };
    }

    public static ComparatorEx<Object[]> comparisonFn(
            @Nonnull List<FieldCollation> fieldCollationList
    ) {
        return (Object[] row1, Object[] row2) -> {
            // Comparison of row values:
            // - Compare the rows according to field collations starting from left to right.
            // - If one of the field comparison returns the non-zero value, then return it.
            // - Otherwise, the rows are equal according to field collations, then return 0.
            for (FieldCollation fieldCollation : fieldCollationList) {
                // For each collation:
                // - Get collation index and use it to fetch values from the rows.
                // - Get direction (ASCENDING, DESCENDING)
                // - Comparison of field values:
                //   - If both of them are NULL, then result is 0.
                //   - Otherwise, if one of them is NULL, then return:
                //     - result is -1 if LHS is NULL.
                //     - result is 1 if RHS is NULL.
                // - Return the result if ASCENDING
                //   Return the reverted result if DESCENDING
                int index = fieldCollation.getIndex();

                Comparable o1 = (Comparable) row1[index];
                Object o2 = row2[index];

                Direction direction = fieldCollation.getDirection();

                int result;
                if (o1 == null && o2 == null) {
                    result = 0;
                } else if (o1 == null) {
                    result = -1;
                } else if (o2 == null) {
                    result = 1;
                } else {
                    result = o1.compareTo(o2);
                }

                if (direction.isDescending()) {
                    if (result < 0) {
                        result = 1;
                    } else if (result > 0) {
                        result = -1;
                    }
                }

                if (result != 0) {
                    return result;
                }

            }
            return 0;
        };
    }

    public static FunctionEx<JetSqlRow, JetSqlRow> projectionFn(
            @Nonnull List<Expression<?>> projections,
            @Nonnull ExpressionEvalContext context
    ) {
        return row0 -> {
            Row row = row0.getRow(context.getSerializationService());
            JetSqlRow result = new JetSqlRow(projections.size());
            for (int i = 0; i < projections.size(); i++) {
                result.set(i, evaluate(projections.get(i), row, context));
            }
            return result;
        };
    }

    /**
     * Concatenates {@code leftRow} and {@code rightRow} into one, evaluates
     * the {@code predicate} on it, and if the predicate passed, returns the
     * joined row; returns {@code null} if the predicate didn't pass.
     */
    @Nullable
    public static JetSqlRow join(
            @Nonnull JetSqlRow leftRow,
            @Nonnull JetSqlRow rightRow,
            @Nonnull Expression<Boolean> predicate,
            @Nonnull ExpressionEvalContext context
    ) {
        Object[] joined = Arrays.copyOf(leftRow.getValues(), leftRow.getFieldCount() + rightRow.getFieldCount());
        System.arraycopy(rightRow.getValues(), 0, joined, leftRow.getFieldCount(), rightRow.getFieldCount());

        JetSqlRow result = new JetSqlRow(joined);
        Row row = result.getRow(context.getSerializationService());
        return Boolean.TRUE.equals(evaluate(predicate, row, context)) ? result : null;
    }

    /**
     * Evaluate projection&predicate for multiple rows.
     */
    @Nonnull
    public static List<JetSqlRow> evaluate(
            @Nullable Expression<Boolean> predicate,
            @Nullable List<Expression<?>> projection,
            @Nonnull Stream<JetSqlRow> rows,
            @Nonnull ExpressionEvalContext context
    ) {
        return rows
                .map(row -> evaluate(predicate, projection, row, context))
                .filter(Objects::nonNull)
                .collect(Collectors.toList());
    }

    /**
     * Evaluate projection&predicate for multiple rows.
     */
    @Nonnull
    public static Stream<Object[]> evaluate(
            @Nullable Expression<Boolean> predicate,
            @Nullable List<Expression<?>> projection,
            @Nonnull Stream<Object[]> rows,
            @Nonnull ExpressionEvalContext context
    ) {
        return rows
                .map(row -> evaluate(predicate, projection, row, context))
                .filter(Objects::nonNull);
    }

    /**
     * Evaluate projection&predicate for a single row. Returns {@code null} if
     * the row is rejected by the predicate.
     */
    @Nullable
    public static JetSqlRow evaluate(
            @Nullable Expression<Boolean> predicate,
            @Nullable List<Expression<?>> projection,
            @Nonnull JetSqlRow values,
            @Nonnull ExpressionEvalContext context
    ) {
        Row row = values.getRow(context.getSerializationService());

        if (predicate != null && !Boolean.TRUE.equals(evaluate(predicate, row, context))) {
            return null;
        }

        if (projection == null) {
            return values;
        }

        JetSqlRow result = new JetSqlRow(projection.size());
        for (int i = 0; i < projection.size(); i++) {
            result.set(i, evaluate(projection.get(i), row, context));
        }
        return result;
    }

    public static <T> T evaluate(
            @Nonnull Expression<T> expression,
            @Nonnull Row row,
            @Nonnull ExpressionEvalContext context
    ) {
        return expression.eval(row, context);
    }
}<|MERGE_RESOLUTION|>--- conflicted
+++ resolved
@@ -31,10 +31,7 @@
 import java.util.Arrays;
 import java.util.List;
 import java.util.Objects;
-<<<<<<< HEAD
 import java.util.stream.Collectors;
-=======
->>>>>>> 14dd5e17
 import java.util.stream.Stream;
 
 public final class ExpressionUtil {
@@ -157,21 +154,6 @@
     }
 
     /**
-     * Evaluate projection&predicate for multiple rows.
-     */
-    @Nonnull
-    public static Stream<Object[]> evaluate(
-            @Nullable Expression<Boolean> predicate,
-            @Nullable List<Expression<?>> projection,
-            @Nonnull Stream<Object[]> rows,
-            @Nonnull ExpressionEvalContext context
-    ) {
-        return rows
-                .map(row -> evaluate(predicate, projection, row, context))
-                .filter(Objects::nonNull);
-    }
-
-    /**
      * Evaluate projection&predicate for a single row. Returns {@code null} if
      * the row is rejected by the predicate.
      */

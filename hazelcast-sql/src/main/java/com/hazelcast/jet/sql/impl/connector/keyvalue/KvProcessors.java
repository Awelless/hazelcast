/*
 * Copyright 2021 Hazelcast Inc.
 *
 * Licensed under the Hazelcast Community License (the "License");
 * you may not use this file except in compliance with the License.
 * You may obtain a copy of the License at
 *
 * http://hazelcast.com/hazelcast-community-license
 *
 * Unless required by applicable law or agreed to in writing, software
 * distributed under the License is distributed on an "AS IS" BASIS,
 * WITHOUT WARRANTIES OF ANY KIND, either express or implied.
 * See the License for the specific language governing permissions and
 * limitations under the License.
 */

package com.hazelcast.jet.sql.impl.connector.keyvalue;

import com.hazelcast.internal.serialization.InternalSerializationService;
import com.hazelcast.jet.core.Processor;
import com.hazelcast.jet.core.ProcessorSupplier;
import com.hazelcast.jet.core.ResettableSingletonTraverser;
import com.hazelcast.jet.impl.execution.init.Contexts.ProcSupplierCtx;
import com.hazelcast.jet.impl.processor.TransformP;
import com.hazelcast.jet.sql.impl.inject.UpsertTargetDescriptor;
import com.hazelcast.jet.sql.impl.processors.JetSqlRow;
import com.hazelcast.nio.ObjectDataInput;
import com.hazelcast.nio.ObjectDataOutput;
import com.hazelcast.nio.serialization.DataSerializable;
import com.hazelcast.sql.impl.extract.QueryPath;
import com.hazelcast.sql.impl.type.QueryDataType;
import edu.umd.cs.findbugs.annotations.SuppressFBWarnings;

import javax.annotation.Nonnull;
import java.io.IOException;
import java.util.ArrayList;
import java.util.Collection;
import java.util.List;

public final class KvProcessors {

    private KvProcessors() {
    }

    /**
<<<<<<< HEAD
     * Returns a supplier of processors that convert a map entry represented as
     * {@code Entry<Object, Object>} to a row represented as {@link JetSqlRow}.
     */
    public static ProcessorSupplier rowProjector(
            QueryPath[] paths,
            QueryDataType[] types,
            QueryTargetDescriptor keyDescriptor,
            QueryTargetDescriptor valueDescriptor,
            Expression<Boolean> predicate,
            List<Expression<?>> projection
    ) {
        return new RowProjectorProcessorSupplier(
                KvRowProjector.supplier(paths, types, keyDescriptor, valueDescriptor, predicate, projection));
    }

    /**
=======
>>>>>>> 829b1d06
     * Returns a supplier of processors that convert a row represented as
     * {@link JetSqlRow} to an entry represented as {@code Entry<Object,
     * Object>}.
     */
    public static ProcessorSupplier entryProjector(
            QueryPath[] paths,
            QueryDataType[] types,
            UpsertTargetDescriptor keyDescriptor,
            UpsertTargetDescriptor valueDescriptor
    ) {
        return new EntryProjectorProcessorSupplier(KvProjector.supplier(paths, types, keyDescriptor, valueDescriptor));
    }

    @SuppressFBWarnings(
            value = {"SE_BAD_FIELD", "SE_NO_SERIALVERSIONID"},
            justification = "the class is never java-serialized"
    )
<<<<<<< HEAD
    private static final class RowProjectorProcessorSupplier implements ProcessorSupplier, DataSerializable {

        private KvRowProjector.Supplier projectorSupplier;

        private transient ExpressionEvalContext evalContext;
        private transient Extractors extractors;

        @SuppressWarnings("unused")
        private RowProjectorProcessorSupplier() {
        }

        RowProjectorProcessorSupplier(KvRowProjector.Supplier projectorSupplier) {
            this.projectorSupplier = projectorSupplier;
        }

        @Override
        public void init(@Nonnull Context context) {
            evalContext = SimpleExpressionEvalContext.from(context);
            extractors = Extractors.newBuilder(evalContext.getSerializationService()).build();
        }

        @Nonnull
        @Override
        public Collection<? extends Processor> get(int count) {
            List<Processor> processors = new ArrayList<>(count);
            for (int i = 0; i < count; i++) {
                ResettableSingletonTraverser<JetSqlRow> traverser = new ResettableSingletonTraverser<>();
                KvRowProjector projector = projectorSupplier.get(evalContext, extractors);
                Processor processor = new TransformP<Entry<Object, Object>, JetSqlRow>(entry -> {
                    traverser.accept(projector.project(entry));
                    return traverser;
                });
                processors.add(processor);
            }
            return processors;
        }

        @Override
        public void writeData(ObjectDataOutput out) throws IOException {
            out.writeObject(projectorSupplier);
        }

        @Override
        public void readData(ObjectDataInput in) throws IOException {
            projectorSupplier = in.readObject();
        }
    }

    @SuppressFBWarnings(
            value = {"SE_BAD_FIELD", "SE_NO_SERIALVERSIONID"},
            justification = "the class is never java-serialized"
    )
=======
>>>>>>> 829b1d06
    private static final class EntryProjectorProcessorSupplier implements ProcessorSupplier, DataSerializable {

        private KvProjector.Supplier projectorSupplier;

        private transient InternalSerializationService serializationService;

        @SuppressWarnings("unused")
        private EntryProjectorProcessorSupplier() {
        }

        EntryProjectorProcessorSupplier(KvProjector.Supplier projectorSupplier) {
            this.projectorSupplier = projectorSupplier;
        }

        @Override
        public void init(@Nonnull Context context) {
            serializationService = ((ProcSupplierCtx) context).serializationService();
        }

        @Nonnull
        @Override
        public Collection<? extends Processor> get(int count) {
            List<Processor> processors = new ArrayList<>(count);
            for (int i = 0; i < count; i++) {
                ResettableSingletonTraverser<Object> traverser = new ResettableSingletonTraverser<>();
                KvProjector projector = projectorSupplier.get(serializationService);
                Processor processor = new TransformP<JetSqlRow, Object>(row -> {
                    traverser.accept(projector.project(row));
                    return traverser;
                });
                processors.add(processor);
            }
            return processors;
        }

        @Override
        public void writeData(ObjectDataOutput out) throws IOException {
            out.writeObject(projectorSupplier);
        }

        @Override
        public void readData(ObjectDataInput in) throws IOException {
            projectorSupplier = in.readObject();
        }
    }
}<|MERGE_RESOLUTION|>--- conflicted
+++ resolved
@@ -43,25 +43,6 @@
     }
 
     /**
-<<<<<<< HEAD
-     * Returns a supplier of processors that convert a map entry represented as
-     * {@code Entry<Object, Object>} to a row represented as {@link JetSqlRow}.
-     */
-    public static ProcessorSupplier rowProjector(
-            QueryPath[] paths,
-            QueryDataType[] types,
-            QueryTargetDescriptor keyDescriptor,
-            QueryTargetDescriptor valueDescriptor,
-            Expression<Boolean> predicate,
-            List<Expression<?>> projection
-    ) {
-        return new RowProjectorProcessorSupplier(
-                KvRowProjector.supplier(paths, types, keyDescriptor, valueDescriptor, predicate, projection));
-    }
-
-    /**
-=======
->>>>>>> 829b1d06
      * Returns a supplier of processors that convert a row represented as
      * {@link JetSqlRow} to an entry represented as {@code Entry<Object,
      * Object>}.
@@ -79,61 +60,6 @@
             value = {"SE_BAD_FIELD", "SE_NO_SERIALVERSIONID"},
             justification = "the class is never java-serialized"
     )
-<<<<<<< HEAD
-    private static final class RowProjectorProcessorSupplier implements ProcessorSupplier, DataSerializable {
-
-        private KvRowProjector.Supplier projectorSupplier;
-
-        private transient ExpressionEvalContext evalContext;
-        private transient Extractors extractors;
-
-        @SuppressWarnings("unused")
-        private RowProjectorProcessorSupplier() {
-        }
-
-        RowProjectorProcessorSupplier(KvRowProjector.Supplier projectorSupplier) {
-            this.projectorSupplier = projectorSupplier;
-        }
-
-        @Override
-        public void init(@Nonnull Context context) {
-            evalContext = SimpleExpressionEvalContext.from(context);
-            extractors = Extractors.newBuilder(evalContext.getSerializationService()).build();
-        }
-
-        @Nonnull
-        @Override
-        public Collection<? extends Processor> get(int count) {
-            List<Processor> processors = new ArrayList<>(count);
-            for (int i = 0; i < count; i++) {
-                ResettableSingletonTraverser<JetSqlRow> traverser = new ResettableSingletonTraverser<>();
-                KvRowProjector projector = projectorSupplier.get(evalContext, extractors);
-                Processor processor = new TransformP<Entry<Object, Object>, JetSqlRow>(entry -> {
-                    traverser.accept(projector.project(entry));
-                    return traverser;
-                });
-                processors.add(processor);
-            }
-            return processors;
-        }
-
-        @Override
-        public void writeData(ObjectDataOutput out) throws IOException {
-            out.writeObject(projectorSupplier);
-        }
-
-        @Override
-        public void readData(ObjectDataInput in) throws IOException {
-            projectorSupplier = in.readObject();
-        }
-    }
-
-    @SuppressFBWarnings(
-            value = {"SE_BAD_FIELD", "SE_NO_SERIALVERSIONID"},
-            justification = "the class is never java-serialized"
-    )
-=======
->>>>>>> 829b1d06
     private static final class EntryProjectorProcessorSupplier implements ProcessorSupplier, DataSerializable {
 
         private KvProjector.Supplier projectorSupplier;

--- conflicted
+++ resolved
@@ -154,16 +154,16 @@
     }
 
     @Override
-<<<<<<< HEAD
     public boolean isStreaming() {
         HazelcastTable hazelcastTable = getTable().unwrap(HazelcastTable.class);
         SqlConnector connector = getJetSqlConnector(hazelcastTable.getTarget());
         return connector.isStream();
-=======
+    }
+
+    @Override
     public RelWriter explainTerms(RelWriter pw) {
         return super.explainTerms(pw)
                 .itemIf("eventTimePolicyProvider", eventTimePolicyProvider, eventTimePolicyProvider != null);
->>>>>>> 1518499d
     }
 
     @Override

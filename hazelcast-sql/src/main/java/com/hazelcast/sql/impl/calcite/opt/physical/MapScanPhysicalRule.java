/*
 * Copyright (c) 2008-2020, Hazelcast, Inc. All Rights Reserved.
 *
 * Licensed under the Apache License, Version 2.0 (the "License");
 * you may not use this file except in compliance with the License.
 * You may obtain a copy of the License at
 *
 * http://www.apache.org/licenses/LICENSE-2.0
 *
 * Unless required by applicable law or agreed to in writing, software
 * distributed under the License is distributed on an "AS IS" BASIS,
 * WITHOUT WARRANTIES OR CONDITIONS OF ANY KIND, either express or implied.
 * See the License for the specific language governing permissions and
 * limitations under the License.
 */

package com.hazelcast.sql.impl.calcite.opt.physical;

import com.hazelcast.sql.impl.calcite.opt.HazelcastConventions;
import com.hazelcast.sql.impl.calcite.opt.OptUtils;
import com.hazelcast.sql.impl.calcite.opt.distribution.DistributionTrait;
import com.hazelcast.sql.impl.calcite.opt.distribution.DistributionTraitDef;
import com.hazelcast.sql.impl.calcite.opt.logical.MapScanLogicalRel;
import com.hazelcast.sql.impl.calcite.opt.physical.index.IndexResolver;
import com.hazelcast.sql.impl.schema.map.MapTableIndex;
import com.hazelcast.sql.impl.schema.map.PartitionedMapTable;
import org.apache.calcite.plan.RelOptRule;
import org.apache.calcite.plan.RelOptRuleCall;
import org.apache.calcite.rel.RelNode;

import java.util.ArrayList;
<<<<<<< HEAD
import java.util.Collections;
=======
>>>>>>> 26acba44
import java.util.List;

import static com.hazelcast.sql.impl.calcite.opt.physical.index.IndexResolver.createFullIndexScan;

/**
 * Convert logical map scan to either replicated or partitioned physical scan.
 */
public final class MapScanPhysicalRule extends RelOptRule {
    public static final RelOptRule INSTANCE = new MapScanPhysicalRule();

    private MapScanPhysicalRule() {
        super(
            OptUtils.single(MapScanLogicalRel.class, HazelcastConventions.LOGICAL),
            MapScanPhysicalRule.class.getSimpleName()
        );
    }

    @Override
    public void onMatch(RelOptRuleCall call) {
        MapScanLogicalRel scan = call.rel(0);

<<<<<<< HEAD
        if (scan.isReplicated()) {
            PhysicalRel newScan = new ReplicatedMapScanPhysicalRel(
                scan.getCluster(),
                OptUtils.toPhysicalConvention(scan.getTraitSet(), OptUtils.getDistributionDef(scan).getTraitReplicated()),
                scan.getTable()
            );

            call.transformTo(newScan);
        } else {
            PartitionedMapTable table = (PartitionedMapTable) scan.getMap();

            DistributionTrait distribution = getDistributionTrait(
                OptUtils.getDistributionDef(scan),
                table,
                scan.getTableUnwrapped().getProjects()
            );

            List<RelNode> transforms = new ArrayList<>(1);

            MapScanPhysicalRel mapScan = new MapScanPhysicalRel(
                scan.getCluster(),
                OptUtils.toPhysicalConvention(scan.getTraitSet(), distribution),
                scan.getTable()
            );

            if (!table.isHd()) {
                // Add normal map scan. For HD, Map scan is not supported
                transforms.add(mapScan);
            }

            // Try adding index scans.
            List<MapTableIndex> indexes = table.getIndexes();
            List<RelNode> indexScans = IndexResolver.createIndexScans(scan, distribution, indexes);
            transforms.addAll(indexScans);

            if (transforms.isEmpty() && table.isHd()) {
                // No transforms created so far for HD, try using the index scan.
                RelNode indexScan = createFullIndexScan(scan, distribution, indexes);

                if (indexScan != null) {
                    transforms.add(indexScan);
                } else {
                    // Failed to create any index-based access path for HD. Add standard map scan. It will fail during plan
                    // creation with proper exception.
                    transforms.add(mapScan);
                }
            }

            for (RelNode transform : transforms) {
                call.transformTo(transform);
            }
        }
    }

    /**
     * Get distribution trait for the given table.
     *
     * @param table Table.
     * @param projects Projects.
     * @return Distribution trait.
     */
    private static DistributionTrait getDistributionTrait(
        DistributionTraitDef distributionTraitDef,
        PartitionedMapTable table,
        List<Integer> projects
    ) {
        if (!table.hasDistributionField()) {
            return distributionTraitDef.getTraitPartitionedUnknown();
        }

        // TODO: Simplify, there is only one field here!
        List<Integer> distributionFields = Collections.singletonList(table.getDistributionFieldOrdinal());

        // Remap internal scan distribution fields to projected fields.
        List<Integer> res = new ArrayList<>(distributionFields.size());

        for (Integer distributionField : distributionFields) {
            int projectIndex = projects.indexOf(distributionField);

            if (projectIndex == -1) {
                return distributionTraitDef.getTraitPartitionedUnknown();
            }

            res.add(projectIndex);
        }

        return distributionTraitDef.createPartitionedTrait(Collections.singletonList(res));
=======
        PartitionedMapTable table = (PartitionedMapTable) scan.getMap();

        DistributionTrait distribution = OptUtils.getDistributionDef(scan).getTraitPartitionedUnknown();

        List<RelNode> transforms = new ArrayList<>(1);

        MapScanPhysicalRel mapScan = new MapScanPhysicalRel(
            scan.getCluster(),
            OptUtils.toPhysicalConvention(scan.getTraitSet(), distribution),
            scan.getTable()
        );

        if (!table.isHd()) {
            // Add normal map scan. For HD, Map scan is not supported
            transforms.add(mapScan);
        }

        // Try adding index scans.
        List<MapTableIndex> indexes = table.getIndexes();
        List<RelNode> indexScans = IndexResolver.createIndexScans(scan, distribution, indexes);
        transforms.addAll(indexScans);

        if (transforms.isEmpty() && table.isHd()) {
            // No transforms created so far for HD, try using the index scan.
            RelNode indexScan = createFullIndexScan(scan, distribution, indexes);

            if (indexScan != null) {
                transforms.add(indexScan);
            } else {
                // Failed to create any index-based access path for HD. Add standard map scan. It will fail during plan
                // creation with proper exception.
                transforms.add(mapScan);
            }
        }

        for (RelNode transform : transforms) {
            call.transformTo(transform);
        }
>>>>>>> 26acba44
    }
}<|MERGE_RESOLUTION|>--- conflicted
+++ resolved
@@ -29,10 +29,13 @@
 import org.apache.calcite.rel.RelNode;
 
 import java.util.ArrayList;
-<<<<<<< HEAD
 import java.util.Collections;
-=======
->>>>>>> 26acba44
+import java.util.List;
+
+import static com.hazelcast.sql.impl.calcite.opt.physical.index.IndexResolver.createFullIndexScan;
+import org.apache.calcite.rel.RelNode;
+
+import java.util.ArrayList;
 import java.util.List;
 
 import static com.hazelcast.sql.impl.calcite.opt.physical.index.IndexResolver.createFullIndexScan;
@@ -54,7 +57,6 @@
     public void onMatch(RelOptRuleCall call) {
         MapScanLogicalRel scan = call.rel(0);
 
-<<<<<<< HEAD
         if (scan.isReplicated()) {
             PhysicalRel newScan = new ReplicatedMapScanPhysicalRel(
                 scan.getCluster(),
@@ -142,45 +144,5 @@
         }
 
         return distributionTraitDef.createPartitionedTrait(Collections.singletonList(res));
-=======
-        PartitionedMapTable table = (PartitionedMapTable) scan.getMap();
-
-        DistributionTrait distribution = OptUtils.getDistributionDef(scan).getTraitPartitionedUnknown();
-
-        List<RelNode> transforms = new ArrayList<>(1);
-
-        MapScanPhysicalRel mapScan = new MapScanPhysicalRel(
-            scan.getCluster(),
-            OptUtils.toPhysicalConvention(scan.getTraitSet(), distribution),
-            scan.getTable()
-        );
-
-        if (!table.isHd()) {
-            // Add normal map scan. For HD, Map scan is not supported
-            transforms.add(mapScan);
-        }
-
-        // Try adding index scans.
-        List<MapTableIndex> indexes = table.getIndexes();
-        List<RelNode> indexScans = IndexResolver.createIndexScans(scan, distribution, indexes);
-        transforms.addAll(indexScans);
-
-        if (transforms.isEmpty() && table.isHd()) {
-            // No transforms created so far for HD, try using the index scan.
-            RelNode indexScan = createFullIndexScan(scan, distribution, indexes);
-
-            if (indexScan != null) {
-                transforms.add(indexScan);
-            } else {
-                // Failed to create any index-based access path for HD. Add standard map scan. It will fail during plan
-                // creation with proper exception.
-                transforms.add(mapScan);
-            }
-        }
-
-        for (RelNode transform : transforms) {
-            call.transformTo(transform);
-        }
->>>>>>> 26acba44
     }
 }
/*
 * Copyright (c) 2008-2020, Hazelcast, Inc. All Rights Reserved.
 *
 * Licensed under the Apache License, Version 2.0 (the "License");
 * you may not use this file except in compliance with the License.
 * You may obtain a copy of the License at
 *
 * http://www.apache.org/licenses/LICENSE-2.0
 *
 * Unless required by applicable law or agreed to in writing, software
 * distributed under the License is distributed on an "AS IS" BASIS,
 * WITHOUT WARRANTIES OR CONDITIONS OF ANY KIND, either express or implied.
 * See the License for the specific language governing permissions and
 * limitations under the License.
 */

package com.hazelcast.sql.impl.calcite.validate;

<<<<<<< HEAD
import com.hazelcast.sql.impl.calcite.validate.functions.DistributedAvgAggFunction;
import com.hazelcast.sql.impl.calcite.validate.operators.HazelcastSqlBinaryOperator;
import com.hazelcast.sql.impl.calcite.validate.operators.HazelcastSqlCaseOperator;
=======
import com.hazelcast.sql.impl.calcite.validate.operators.HazelcastSqlBinaryOperator;
>>>>>>> 4e04000e
import com.hazelcast.sql.impl.calcite.validate.operators.HazelcastSqlCastFunction;
import com.hazelcast.sql.impl.calcite.validate.operators.HazelcastSqlMonotonicBinaryOperator;
import com.hazelcast.sql.impl.calcite.validate.types.HazelcastInferTypes;
import com.hazelcast.sql.impl.calcite.validate.types.HazelcastOperandTypes;
import com.hazelcast.sql.impl.calcite.validate.types.HazelcastReturnTypes;
<<<<<<< HEAD
import org.apache.calcite.sql.SqlAggFunction;
import org.apache.calcite.sql.SqlBinaryOperator;
import org.apache.calcite.sql.SqlFunction;
import org.apache.calcite.sql.SqlFunctionCategory;
import org.apache.calcite.sql.SqlKind;
import org.apache.calcite.sql.SqlOperator;
import org.apache.calcite.sql.SqlPrefixOperator;
=======
import org.apache.calcite.sql.SqlBinaryOperator;
import org.apache.calcite.sql.SqlFunction;
import org.apache.calcite.sql.SqlKind;
import org.apache.calcite.sql.SqlPostfixOperator;
import org.apache.calcite.sql.SqlPrefixOperator;
import org.apache.calcite.sql.fun.SqlStdOperatorTable;
>>>>>>> 4e04000e
import org.apache.calcite.sql.type.InferTypes;
import org.apache.calcite.sql.type.OperandTypes;
import org.apache.calcite.sql.type.ReturnTypes;
import org.apache.calcite.sql.util.ReflectiveSqlOperatorTable;

<<<<<<< HEAD
=======
import static com.hazelcast.sql.impl.calcite.validate.types.HazelcastInferTypes.NULLABLE_OBJECT;
>>>>>>> 4e04000e
import static com.hazelcast.sql.impl.calcite.validate.types.HazelcastOperandTypes.notAllNull;
import static com.hazelcast.sql.impl.calcite.validate.types.HazelcastOperandTypes.notAny;

/**
 * Custom functions and operators.
 */
public final class HazelcastSqlOperatorTable extends ReflectiveSqlOperatorTable {

    //@formatter:off

    public static final SqlFunction CAST = new HazelcastSqlCastFunction();

<<<<<<< HEAD
    public static final SqlOperator CASE = new HazelcastSqlCaseOperator();

=======
>>>>>>> 4e04000e
    //#region Predicates.

    public static final SqlBinaryOperator AND = new HazelcastSqlBinaryOperator(
        "AND",
        SqlKind.AND,
<<<<<<< HEAD
        24,
=======
        SqlStdOperatorTable.AND.getLeftPrec(),
>>>>>>> 4e04000e
        true,
        ReturnTypes.BOOLEAN_NULLABLE,
        InferTypes.BOOLEAN,
        notAny(OperandTypes.BOOLEAN_BOOLEAN)
    );

    public static final SqlBinaryOperator OR = new HazelcastSqlBinaryOperator(
        "OR",
        SqlKind.OR,
<<<<<<< HEAD
        22,
=======
        SqlStdOperatorTable.OR.getLeftPrec(),
>>>>>>> 4e04000e
        true,
        ReturnTypes.BOOLEAN_NULLABLE,
        InferTypes.BOOLEAN,
        notAny(OperandTypes.BOOLEAN_BOOLEAN)
    );

    public static final SqlPrefixOperator NOT = new SqlPrefixOperator(
        "NOT",
        SqlKind.NOT,
<<<<<<< HEAD
        26,
=======
        SqlStdOperatorTable.NOT.getLeftPrec(),
>>>>>>> 4e04000e
        ReturnTypes.ARG0,
        InferTypes.BOOLEAN,
        notAny(OperandTypes.BOOLEAN)
    );

    //#endregion

    //#region Comparison operators.

    public static final SqlBinaryOperator EQUALS = new SqlBinaryOperator(
        "=",
        SqlKind.EQUALS,
<<<<<<< HEAD
        30,
=======
        SqlStdOperatorTable.EQUALS.getLeftPrec(),
>>>>>>> 4e04000e
        true,
        ReturnTypes.BOOLEAN_NULLABLE,
        HazelcastInferTypes.FIRST_KNOWN,
        notAny(OperandTypes.COMPARABLE_UNORDERED_COMPARABLE_UNORDERED)
    );

    public static final SqlBinaryOperator NOT_EQUALS = new SqlBinaryOperator(
        "<>",
        SqlKind.NOT_EQUALS,
<<<<<<< HEAD
        30,
=======
        SqlStdOperatorTable.NOT_EQUALS.getLeftPrec(),
>>>>>>> 4e04000e
        true,
        ReturnTypes.BOOLEAN_NULLABLE,
        HazelcastInferTypes.FIRST_KNOWN,
        notAny(OperandTypes.COMPARABLE_UNORDERED_COMPARABLE_UNORDERED)
    );

    public static final SqlBinaryOperator GREATER_THAN = new SqlBinaryOperator(
        ">",
        SqlKind.GREATER_THAN,
<<<<<<< HEAD
        30,
=======
        SqlStdOperatorTable.GREATER_THAN.getLeftPrec(),
>>>>>>> 4e04000e
        true,
        ReturnTypes.BOOLEAN_NULLABLE,
        HazelcastInferTypes.FIRST_KNOWN,
        notAny(HazelcastOperandTypes.COMPARABLE_ORDERED_COMPARABLE_ORDERED)
    );

    public static final SqlBinaryOperator GREATER_THAN_OR_EQUAL = new SqlBinaryOperator(
        ">=",
        SqlKind.GREATER_THAN_OR_EQUAL,
<<<<<<< HEAD
        30,
=======
        SqlStdOperatorTable.GREATER_THAN_OR_EQUAL.getLeftPrec(),
>>>>>>> 4e04000e
        true,
        ReturnTypes.BOOLEAN_NULLABLE,
        HazelcastInferTypes.FIRST_KNOWN,
        notAny(HazelcastOperandTypes.COMPARABLE_ORDERED_COMPARABLE_ORDERED)
    );

    public static final SqlBinaryOperator LESS_THAN = new SqlBinaryOperator(
        "<",
        SqlKind.LESS_THAN,
<<<<<<< HEAD
        30,
=======
        SqlStdOperatorTable.LESS_THAN.getLeftPrec(),
>>>>>>> 4e04000e
        true,
        ReturnTypes.BOOLEAN_NULLABLE,
        HazelcastInferTypes.FIRST_KNOWN,
        notAny(HazelcastOperandTypes.COMPARABLE_ORDERED_COMPARABLE_ORDERED)
    );

    public static final SqlBinaryOperator LESS_THAN_OR_EQUAL = new SqlBinaryOperator(
        "<=",
        SqlKind.LESS_THAN_OR_EQUAL,
<<<<<<< HEAD
        30,
=======
        SqlStdOperatorTable.LESS_THAN_OR_EQUAL.getLeftPrec(),
>>>>>>> 4e04000e
        true,
        ReturnTypes.BOOLEAN_NULLABLE,
        HazelcastInferTypes.FIRST_KNOWN,
        notAny(HazelcastOperandTypes.COMPARABLE_ORDERED_COMPARABLE_ORDERED)
    );

    //#endregion

    //#region Arithmetic operators.

    public static final SqlBinaryOperator PLUS = new HazelcastSqlMonotonicBinaryOperator(
        "+",
        SqlKind.PLUS,
<<<<<<< HEAD
        40,
=======
        SqlStdOperatorTable.PLUS.getLeftPrec(),
>>>>>>> 4e04000e
        true,
        HazelcastReturnTypes.PLUS,
        HazelcastInferTypes.FIRST_KNOWN,
        notAllNull(notAny(OperandTypes.PLUS_OPERATOR))
    );

    public static final SqlBinaryOperator MINUS = new HazelcastSqlMonotonicBinaryOperator(
        "-",
        SqlKind.MINUS,
<<<<<<< HEAD
        40,
=======
        SqlStdOperatorTable.MINUS.getLeftPrec(),
>>>>>>> 4e04000e
        true,
        HazelcastReturnTypes.MINUS,
        HazelcastInferTypes.FIRST_KNOWN,
        notAllNull(notAny(OperandTypes.MINUS_OPERATOR))
    );

    public static final SqlBinaryOperator MULTIPLY = new HazelcastSqlMonotonicBinaryOperator(
        "*",
        SqlKind.TIMES,
<<<<<<< HEAD
        60,
=======
        SqlStdOperatorTable.MULTIPLY.getLeftPrec(),
>>>>>>> 4e04000e
        true,
        HazelcastReturnTypes.MULTIPLY,
        HazelcastInferTypes.FIRST_KNOWN,
        notAllNull(notAny(OperandTypes.MULTIPLY_OPERATOR))
    );

    public static final SqlBinaryOperator DIVIDE = new HazelcastSqlBinaryOperator(
        "/",
        SqlKind.DIVIDE,
<<<<<<< HEAD
        60,
=======
        SqlStdOperatorTable.DIVIDE.getLeftPrec(),
>>>>>>> 4e04000e
        true,
        HazelcastReturnTypes.DIVIDE,
        HazelcastInferTypes.FIRST_KNOWN,
        notAllNull(notAny(OperandTypes.DIVISION_OPERATOR))
    );

    public static final SqlPrefixOperator UNARY_PLUS = new SqlPrefixOperator(
        "+",
        SqlKind.PLUS_PREFIX,
<<<<<<< HEAD
        80,
=======
        SqlStdOperatorTable.UNARY_PLUS.getLeftPrec(),
>>>>>>> 4e04000e
        ReturnTypes.ARG0,
        InferTypes.RETURN_TYPE,
        notAllNull(notAny(OperandTypes.NUMERIC_OR_INTERVAL))
    );

    public static final SqlPrefixOperator UNARY_MINUS = new SqlPrefixOperator(
        "-",
        SqlKind.MINUS_PREFIX,
<<<<<<< HEAD
        80,
=======
        SqlStdOperatorTable.UNARY_MINUS.getLeftPrec(),
>>>>>>> 4e04000e
        HazelcastReturnTypes.UNARY_MINUS,
        InferTypes.RETURN_TYPE,
        notAllNull(notAny(OperandTypes.NUMERIC_OR_INTERVAL))
    );

    //#endregion

<<<<<<< HEAD
    //#region Other custom functions and operators.

    public static final SqlFunction LENGTH = new SqlFunction(
        "LENGTH",
        SqlKind.OTHER_FUNCTION,
        ReturnTypes.INTEGER_NULLABLE,
        null,
        notAny(OperandTypes.CHARACTER),
        SqlFunctionCategory.NUMERIC
    );

    /** Function to calculate distributed average. */
    public static final SqlAggFunction DISTRIBUTED_AVG = new DistributedAvgAggFunction();
=======
    //#region "IS" family of predicates.

    public static final SqlPostfixOperator IS_TRUE = new SqlPostfixOperator(
        "IS TRUE",
        SqlKind.IS_TRUE,
        SqlStdOperatorTable.IS_TRUE.getLeftPrec(),
        ReturnTypes.BOOLEAN_NOT_NULL,
        InferTypes.BOOLEAN,
        notAny(OperandTypes.BOOLEAN)
    );

    public static final SqlPostfixOperator IS_NOT_TRUE = new SqlPostfixOperator(
        "IS NOT TRUE",
        SqlKind.IS_NOT_TRUE,
        SqlStdOperatorTable.IS_NOT_TRUE.getLeftPrec(),
        ReturnTypes.BOOLEAN_NOT_NULL,
        InferTypes.BOOLEAN,
        notAny(OperandTypes.BOOLEAN)
    );

    public static final SqlPostfixOperator IS_FALSE = new SqlPostfixOperator(
        "IS FALSE",
        SqlKind.IS_FALSE,
        SqlStdOperatorTable.IS_FALSE.getLeftPrec(),
        ReturnTypes.BOOLEAN_NOT_NULL,
        InferTypes.BOOLEAN,
        notAny(OperandTypes.BOOLEAN)
    );

    public static final SqlPostfixOperator IS_NOT_FALSE = new SqlPostfixOperator(
        "IS NOT FALSE",
        SqlKind.IS_NOT_FALSE,
        SqlStdOperatorTable.IS_NOT_FALSE.getLeftPrec(),
        ReturnTypes.BOOLEAN_NOT_NULL,
        InferTypes.BOOLEAN,
        notAny(OperandTypes.BOOLEAN)
    );

    public static final SqlPostfixOperator IS_NULL = new SqlPostfixOperator(
        "IS NULL",
        SqlKind.IS_NULL,
        SqlStdOperatorTable.IS_NULL.getLeftPrec(),
        ReturnTypes.BOOLEAN_NOT_NULL,
        NULLABLE_OBJECT,
        OperandTypes.ANY
    );

    public static final SqlPostfixOperator IS_NOT_NULL = new SqlPostfixOperator(
        "IS NOT NULL",
        SqlKind.IS_NOT_NULL,
        SqlStdOperatorTable.IS_NOT_NULL.getLeftPrec(),
        ReturnTypes.BOOLEAN_NOT_NULL,
        NULLABLE_OBJECT,
        OperandTypes.ANY
    );
>>>>>>> 4e04000e

    //#endregion

    //@formatter:on

    private static final HazelcastSqlOperatorTable INSTANCE = new HazelcastSqlOperatorTable();

    static {
        INSTANCE.init();
    }

    private HazelcastSqlOperatorTable() {
        // No-op.
    }

    public static HazelcastSqlOperatorTable instance() {
        return INSTANCE;
    }

}<|MERGE_RESOLUTION|>--- conflicted
+++ resolved
@@ -16,43 +16,29 @@
 
 package com.hazelcast.sql.impl.calcite.validate;
 
-<<<<<<< HEAD
 import com.hazelcast.sql.impl.calcite.validate.functions.DistributedAvgAggFunction;
 import com.hazelcast.sql.impl.calcite.validate.operators.HazelcastSqlBinaryOperator;
 import com.hazelcast.sql.impl.calcite.validate.operators.HazelcastSqlCaseOperator;
-=======
-import com.hazelcast.sql.impl.calcite.validate.operators.HazelcastSqlBinaryOperator;
->>>>>>> 4e04000e
 import com.hazelcast.sql.impl.calcite.validate.operators.HazelcastSqlCastFunction;
 import com.hazelcast.sql.impl.calcite.validate.operators.HazelcastSqlMonotonicBinaryOperator;
 import com.hazelcast.sql.impl.calcite.validate.types.HazelcastInferTypes;
 import com.hazelcast.sql.impl.calcite.validate.types.HazelcastOperandTypes;
 import com.hazelcast.sql.impl.calcite.validate.types.HazelcastReturnTypes;
-<<<<<<< HEAD
 import org.apache.calcite.sql.SqlAggFunction;
 import org.apache.calcite.sql.SqlBinaryOperator;
 import org.apache.calcite.sql.SqlFunction;
 import org.apache.calcite.sql.SqlFunctionCategory;
 import org.apache.calcite.sql.SqlKind;
 import org.apache.calcite.sql.SqlOperator;
-import org.apache.calcite.sql.SqlPrefixOperator;
-=======
-import org.apache.calcite.sql.SqlBinaryOperator;
-import org.apache.calcite.sql.SqlFunction;
-import org.apache.calcite.sql.SqlKind;
 import org.apache.calcite.sql.SqlPostfixOperator;
 import org.apache.calcite.sql.SqlPrefixOperator;
 import org.apache.calcite.sql.fun.SqlStdOperatorTable;
->>>>>>> 4e04000e
 import org.apache.calcite.sql.type.InferTypes;
 import org.apache.calcite.sql.type.OperandTypes;
 import org.apache.calcite.sql.type.ReturnTypes;
 import org.apache.calcite.sql.util.ReflectiveSqlOperatorTable;
 
-<<<<<<< HEAD
-=======
 import static com.hazelcast.sql.impl.calcite.validate.types.HazelcastInferTypes.NULLABLE_OBJECT;
->>>>>>> 4e04000e
 import static com.hazelcast.sql.impl.calcite.validate.types.HazelcastOperandTypes.notAllNull;
 import static com.hazelcast.sql.impl.calcite.validate.types.HazelcastOperandTypes.notAny;
 
@@ -65,21 +51,14 @@
 
     public static final SqlFunction CAST = new HazelcastSqlCastFunction();
 
-<<<<<<< HEAD
     public static final SqlOperator CASE = new HazelcastSqlCaseOperator();
 
-=======
->>>>>>> 4e04000e
     //#region Predicates.
 
     public static final SqlBinaryOperator AND = new HazelcastSqlBinaryOperator(
         "AND",
         SqlKind.AND,
-<<<<<<< HEAD
-        24,
-=======
         SqlStdOperatorTable.AND.getLeftPrec(),
->>>>>>> 4e04000e
         true,
         ReturnTypes.BOOLEAN_NULLABLE,
         InferTypes.BOOLEAN,
@@ -89,11 +68,7 @@
     public static final SqlBinaryOperator OR = new HazelcastSqlBinaryOperator(
         "OR",
         SqlKind.OR,
-<<<<<<< HEAD
-        22,
-=======
         SqlStdOperatorTable.OR.getLeftPrec(),
->>>>>>> 4e04000e
         true,
         ReturnTypes.BOOLEAN_NULLABLE,
         InferTypes.BOOLEAN,
@@ -103,11 +78,7 @@
     public static final SqlPrefixOperator NOT = new SqlPrefixOperator(
         "NOT",
         SqlKind.NOT,
-<<<<<<< HEAD
-        26,
-=======
         SqlStdOperatorTable.NOT.getLeftPrec(),
->>>>>>> 4e04000e
         ReturnTypes.ARG0,
         InferTypes.BOOLEAN,
         notAny(OperandTypes.BOOLEAN)
@@ -120,11 +91,7 @@
     public static final SqlBinaryOperator EQUALS = new SqlBinaryOperator(
         "=",
         SqlKind.EQUALS,
-<<<<<<< HEAD
-        30,
-=======
         SqlStdOperatorTable.EQUALS.getLeftPrec(),
->>>>>>> 4e04000e
         true,
         ReturnTypes.BOOLEAN_NULLABLE,
         HazelcastInferTypes.FIRST_KNOWN,
@@ -134,11 +101,7 @@
     public static final SqlBinaryOperator NOT_EQUALS = new SqlBinaryOperator(
         "<>",
         SqlKind.NOT_EQUALS,
-<<<<<<< HEAD
-        30,
-=======
         SqlStdOperatorTable.NOT_EQUALS.getLeftPrec(),
->>>>>>> 4e04000e
         true,
         ReturnTypes.BOOLEAN_NULLABLE,
         HazelcastInferTypes.FIRST_KNOWN,
@@ -148,11 +111,7 @@
     public static final SqlBinaryOperator GREATER_THAN = new SqlBinaryOperator(
         ">",
         SqlKind.GREATER_THAN,
-<<<<<<< HEAD
-        30,
-=======
         SqlStdOperatorTable.GREATER_THAN.getLeftPrec(),
->>>>>>> 4e04000e
         true,
         ReturnTypes.BOOLEAN_NULLABLE,
         HazelcastInferTypes.FIRST_KNOWN,
@@ -162,11 +121,7 @@
     public static final SqlBinaryOperator GREATER_THAN_OR_EQUAL = new SqlBinaryOperator(
         ">=",
         SqlKind.GREATER_THAN_OR_EQUAL,
-<<<<<<< HEAD
-        30,
-=======
         SqlStdOperatorTable.GREATER_THAN_OR_EQUAL.getLeftPrec(),
->>>>>>> 4e04000e
         true,
         ReturnTypes.BOOLEAN_NULLABLE,
         HazelcastInferTypes.FIRST_KNOWN,
@@ -176,11 +131,7 @@
     public static final SqlBinaryOperator LESS_THAN = new SqlBinaryOperator(
         "<",
         SqlKind.LESS_THAN,
-<<<<<<< HEAD
-        30,
-=======
         SqlStdOperatorTable.LESS_THAN.getLeftPrec(),
->>>>>>> 4e04000e
         true,
         ReturnTypes.BOOLEAN_NULLABLE,
         HazelcastInferTypes.FIRST_KNOWN,
@@ -190,11 +141,7 @@
     public static final SqlBinaryOperator LESS_THAN_OR_EQUAL = new SqlBinaryOperator(
         "<=",
         SqlKind.LESS_THAN_OR_EQUAL,
-<<<<<<< HEAD
-        30,
-=======
         SqlStdOperatorTable.LESS_THAN_OR_EQUAL.getLeftPrec(),
->>>>>>> 4e04000e
         true,
         ReturnTypes.BOOLEAN_NULLABLE,
         HazelcastInferTypes.FIRST_KNOWN,
@@ -208,11 +155,7 @@
     public static final SqlBinaryOperator PLUS = new HazelcastSqlMonotonicBinaryOperator(
         "+",
         SqlKind.PLUS,
-<<<<<<< HEAD
-        40,
-=======
         SqlStdOperatorTable.PLUS.getLeftPrec(),
->>>>>>> 4e04000e
         true,
         HazelcastReturnTypes.PLUS,
         HazelcastInferTypes.FIRST_KNOWN,
@@ -222,11 +165,7 @@
     public static final SqlBinaryOperator MINUS = new HazelcastSqlMonotonicBinaryOperator(
         "-",
         SqlKind.MINUS,
-<<<<<<< HEAD
-        40,
-=======
         SqlStdOperatorTable.MINUS.getLeftPrec(),
->>>>>>> 4e04000e
         true,
         HazelcastReturnTypes.MINUS,
         HazelcastInferTypes.FIRST_KNOWN,
@@ -236,11 +175,7 @@
     public static final SqlBinaryOperator MULTIPLY = new HazelcastSqlMonotonicBinaryOperator(
         "*",
         SqlKind.TIMES,
-<<<<<<< HEAD
-        60,
-=======
         SqlStdOperatorTable.MULTIPLY.getLeftPrec(),
->>>>>>> 4e04000e
         true,
         HazelcastReturnTypes.MULTIPLY,
         HazelcastInferTypes.FIRST_KNOWN,
@@ -250,11 +185,7 @@
     public static final SqlBinaryOperator DIVIDE = new HazelcastSqlBinaryOperator(
         "/",
         SqlKind.DIVIDE,
-<<<<<<< HEAD
-        60,
-=======
         SqlStdOperatorTable.DIVIDE.getLeftPrec(),
->>>>>>> 4e04000e
         true,
         HazelcastReturnTypes.DIVIDE,
         HazelcastInferTypes.FIRST_KNOWN,
@@ -264,11 +195,7 @@
     public static final SqlPrefixOperator UNARY_PLUS = new SqlPrefixOperator(
         "+",
         SqlKind.PLUS_PREFIX,
-<<<<<<< HEAD
-        80,
-=======
         SqlStdOperatorTable.UNARY_PLUS.getLeftPrec(),
->>>>>>> 4e04000e
         ReturnTypes.ARG0,
         InferTypes.RETURN_TYPE,
         notAllNull(notAny(OperandTypes.NUMERIC_OR_INTERVAL))
@@ -277,11 +204,7 @@
     public static final SqlPrefixOperator UNARY_MINUS = new SqlPrefixOperator(
         "-",
         SqlKind.MINUS_PREFIX,
-<<<<<<< HEAD
-        80,
-=======
         SqlStdOperatorTable.UNARY_MINUS.getLeftPrec(),
->>>>>>> 4e04000e
         HazelcastReturnTypes.UNARY_MINUS,
         InferTypes.RETURN_TYPE,
         notAllNull(notAny(OperandTypes.NUMERIC_OR_INTERVAL))
@@ -289,7 +212,64 @@
 
     //#endregion
 
-<<<<<<< HEAD
+    //#region "IS" family of predicates.
+
+    public static final SqlPostfixOperator IS_TRUE = new SqlPostfixOperator(
+        "IS TRUE",
+        SqlKind.IS_TRUE,
+        SqlStdOperatorTable.IS_TRUE.getLeftPrec(),
+        ReturnTypes.BOOLEAN_NOT_NULL,
+        InferTypes.BOOLEAN,
+        notAny(OperandTypes.BOOLEAN)
+    );
+
+    public static final SqlPostfixOperator IS_NOT_TRUE = new SqlPostfixOperator(
+        "IS NOT TRUE",
+        SqlKind.IS_NOT_TRUE,
+        SqlStdOperatorTable.IS_NOT_TRUE.getLeftPrec(),
+        ReturnTypes.BOOLEAN_NOT_NULL,
+        InferTypes.BOOLEAN,
+        notAny(OperandTypes.BOOLEAN)
+    );
+
+    public static final SqlPostfixOperator IS_FALSE = new SqlPostfixOperator(
+        "IS FALSE",
+        SqlKind.IS_FALSE,
+        SqlStdOperatorTable.IS_FALSE.getLeftPrec(),
+        ReturnTypes.BOOLEAN_NOT_NULL,
+        InferTypes.BOOLEAN,
+        notAny(OperandTypes.BOOLEAN)
+    );
+
+    public static final SqlPostfixOperator IS_NOT_FALSE = new SqlPostfixOperator(
+        "IS NOT FALSE",
+        SqlKind.IS_NOT_FALSE,
+        SqlStdOperatorTable.IS_NOT_FALSE.getLeftPrec(),
+        ReturnTypes.BOOLEAN_NOT_NULL,
+        InferTypes.BOOLEAN,
+        notAny(OperandTypes.BOOLEAN)
+    );
+
+    public static final SqlPostfixOperator IS_NULL = new SqlPostfixOperator(
+        "IS NULL",
+        SqlKind.IS_NULL,
+        SqlStdOperatorTable.IS_NULL.getLeftPrec(),
+        ReturnTypes.BOOLEAN_NOT_NULL,
+        NULLABLE_OBJECT,
+        OperandTypes.ANY
+    );
+
+    public static final SqlPostfixOperator IS_NOT_NULL = new SqlPostfixOperator(
+        "IS NOT NULL",
+        SqlKind.IS_NOT_NULL,
+        SqlStdOperatorTable.IS_NOT_NULL.getLeftPrec(),
+        ReturnTypes.BOOLEAN_NOT_NULL,
+        NULLABLE_OBJECT,
+        OperandTypes.ANY
+    );
+
+    //#endregion
+
     //#region Other custom functions and operators.
 
     public static final SqlFunction LENGTH = new SqlFunction(
@@ -303,63 +283,6 @@
 
     /** Function to calculate distributed average. */
     public static final SqlAggFunction DISTRIBUTED_AVG = new DistributedAvgAggFunction();
-=======
-    //#region "IS" family of predicates.
-
-    public static final SqlPostfixOperator IS_TRUE = new SqlPostfixOperator(
-        "IS TRUE",
-        SqlKind.IS_TRUE,
-        SqlStdOperatorTable.IS_TRUE.getLeftPrec(),
-        ReturnTypes.BOOLEAN_NOT_NULL,
-        InferTypes.BOOLEAN,
-        notAny(OperandTypes.BOOLEAN)
-    );
-
-    public static final SqlPostfixOperator IS_NOT_TRUE = new SqlPostfixOperator(
-        "IS NOT TRUE",
-        SqlKind.IS_NOT_TRUE,
-        SqlStdOperatorTable.IS_NOT_TRUE.getLeftPrec(),
-        ReturnTypes.BOOLEAN_NOT_NULL,
-        InferTypes.BOOLEAN,
-        notAny(OperandTypes.BOOLEAN)
-    );
-
-    public static final SqlPostfixOperator IS_FALSE = new SqlPostfixOperator(
-        "IS FALSE",
-        SqlKind.IS_FALSE,
-        SqlStdOperatorTable.IS_FALSE.getLeftPrec(),
-        ReturnTypes.BOOLEAN_NOT_NULL,
-        InferTypes.BOOLEAN,
-        notAny(OperandTypes.BOOLEAN)
-    );
-
-    public static final SqlPostfixOperator IS_NOT_FALSE = new SqlPostfixOperator(
-        "IS NOT FALSE",
-        SqlKind.IS_NOT_FALSE,
-        SqlStdOperatorTable.IS_NOT_FALSE.getLeftPrec(),
-        ReturnTypes.BOOLEAN_NOT_NULL,
-        InferTypes.BOOLEAN,
-        notAny(OperandTypes.BOOLEAN)
-    );
-
-    public static final SqlPostfixOperator IS_NULL = new SqlPostfixOperator(
-        "IS NULL",
-        SqlKind.IS_NULL,
-        SqlStdOperatorTable.IS_NULL.getLeftPrec(),
-        ReturnTypes.BOOLEAN_NOT_NULL,
-        NULLABLE_OBJECT,
-        OperandTypes.ANY
-    );
-
-    public static final SqlPostfixOperator IS_NOT_NULL = new SqlPostfixOperator(
-        "IS NOT NULL",
-        SqlKind.IS_NOT_NULL,
-        SqlStdOperatorTable.IS_NOT_NULL.getLeftPrec(),
-        ReturnTypes.BOOLEAN_NOT_NULL,
-        NULLABLE_OBJECT,
-        OperandTypes.ANY
-    );
->>>>>>> 4e04000e
 
     //#endregion
 

--- conflicted
+++ resolved
@@ -56,14 +56,16 @@
     }
 
     @Override
-<<<<<<< HEAD
+    public void onMapIndexScan(MapIndexScanPhysicalRel rel) {
+        onNode(rel);
+    }
+
+    @Override
     public void onReplicatedMapScan(ReplicatedMapScanPhysicalRel rel) {
         onNode(rel);
     }
 
     @Override
-=======
->>>>>>> 26acba44
     public void onRootExchange(RootExchangePhysicalRel rel) {
         onNode(rel);
     }

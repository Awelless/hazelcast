/*
 * Copyright (c) 2008-2020, Hazelcast, Inc. All Rights Reserved.
 *
 * Licensed under the Apache License, Version 2.0 (the "License");
 * you may not use this file except in compliance with the License.
 * You may obtain a copy of the License at
 *
 * http://www.apache.org/licenses/LICENSE-2.0
 *
 * Unless required by applicable law or agreed to in writing, software
 * distributed under the License is distributed on an "AS IS" BASIS,
 * WITHOUT WARRANTIES OR CONDITIONS OF ANY KIND, either express or implied.
 * See the License for the specific language governing permissions and
 * limitations under the License.
 */

package com.hazelcast.sql.impl.calcite;

import com.hazelcast.cluster.memberselector.MemberSelectors;
import com.hazelcast.spi.impl.NodeEngine;
import com.hazelcast.sql.impl.JetSqlService;
import com.hazelcast.sql.impl.QueryParameterMetadata;
import com.hazelcast.sql.impl.QueryUtils;
import com.hazelcast.sql.impl.calcite.opt.HazelcastConventions;
import com.hazelcast.sql.impl.calcite.opt.OptUtils;
import com.hazelcast.sql.impl.calcite.opt.logical.LogicalRules;
import com.hazelcast.sql.impl.calcite.opt.logical.RootLogicalRel;
import com.hazelcast.sql.impl.calcite.opt.physical.PhysicalRel;
import com.hazelcast.sql.impl.calcite.opt.physical.PhysicalRules;
import com.hazelcast.sql.impl.calcite.opt.physical.visitor.NodeIdVisitor;
import com.hazelcast.sql.impl.calcite.opt.physical.visitor.PlanCreateVisitor;
import com.hazelcast.sql.impl.calcite.parse.QueryConvertResult;
import com.hazelcast.sql.impl.calcite.parse.QueryParseResult;
import com.hazelcast.sql.impl.optimizer.OptimizationTask;
import com.hazelcast.sql.impl.optimizer.SqlOptimizer;
import com.hazelcast.sql.impl.optimizer.SqlPlan;
import com.hazelcast.sql.impl.plan.cache.PlanCacheKey;
import com.hazelcast.sql.impl.type.QueryDataType;
import org.apache.calcite.plan.Convention;
import org.apache.calcite.plan.RelTraitSet;
import org.apache.calcite.plan.volcano.VolcanoPlanner;
import org.apache.calcite.rel.RelNode;
import org.apache.calcite.rel.type.RelDataType;

<<<<<<< HEAD
import javax.annotation.Nullable;
=======
>>>>>>> 5e43956b
import java.util.List;
import java.util.Map;

/**
 * SQL optimizer based on Apache Calcite.
 * <p>
 * After parsing and initial sql-to-rel conversion is finished, all relational nodes start with {@link Convention#NONE}
 * convention. Such nodes are typically referred as "abstract" in Apache Calcite, because they do not have any physical
 * properties.
 * <p>
 * The optimization process is split into two phases - logical and physical. During logical planning we normalize abstract
 * nodes and convert them to nodes with {@link HazelcastConventions#LOGICAL} convention. These new nodes are Hazelcast-specific
 * and hence may have additional properties. For example, at this stage we do filter pushdowns, introduce constrained scans,
 * etc.
 * <p>
 * During physical planning we look for specific physical implementations of logical nodes. Implementation nodes have
 * {@link HazelcastConventions#PHYSICAL} convention. The process contains the following fundamental steps:
 * <ul>
 *     <li>Choosing proper access methods for scan (normal scan, index scan, etc)</li>
 *     <li>Propagating physical properties from children nodes to their parents</li>
 *     <li>Choosing proper implementations of parent operators based on physical properties of children
 *     (local vs. distributed sorting, blocking vs. streaming aggregation, hash join vs. merge join, etc.)</li>
 *     <li>Enforcing exchange operators when data movement is necessary</li>
 * </ul>
 * <p>
 * Physical optimization stage uses {@link VolcanoPlanner}. This is a rule-based optimizer. However it doesn't share any
 * architectural traits with EXODUS/Volcano/Cascades papers, except for the rule-based nature. In classical Cascades algorithm
 * [1], the optimization process is performed in a top-down style. Parent operator may request implementations of children
 * operators with specific properties. This is not possible in {@code VolcanoPlanner}. Instead, in this planner the rules are
 * fired in effectively uncontrollable fashion, thus making propagation of physical properties difficult. To overcome this
 * problem we use several techniques that helps us emulate at least some parts of Cascades-style optimization.
 * <p>
 * First, {@link HazelcastConventions#PHYSICAL} convention overrides {@link Convention#canConvertConvention(Convention)} and
 * {@link Convention#useAbstractConvertersForConversion(RelTraitSet, RelTraitSet)} methods. Their implementations ensure that
 * whenever a new child node with {@code PHYSICAL} convention is created, the rule of the parent {@code LOGICAL} nodes
 * will be re-scheduled. Second, physical rules for {@code LOGICAL} nodes iterate over concrete physical implementations of
 * inputs and convert logical nodes to physical nodes with proper traits. Combined, these techniques ensure complete exploration
 * of a search space and proper propagation of physical properties from child nodes to parent nodes. The downside is that
 * the same rule on the same node could be fired multiple times, thus increase the optimization time.
 * <p>
 * For example, consider the following logical tree:
 * <pre>
 * LogicalFilter
 *   LogicalScan
 * </pre>
 * By default Apache Calcite will fire a rule on the logical filter first. But at this point we do not know the physical
 * properties of {@code LogicalScan} implementations, since they are not produced yet. As a result, we do not know what
 * physical properties should be set to the to-be-created {@code PhysicalFilter}. Then Apache Calcite will optimize
 * {@code LogicalScan}, producing physical implementations. However, by default these new physical implementations will not
 * re-trigger optimization of {@code LogicalFilter}. The result of the optimization will be:
 * <pre>
 * [LogicalFilter, PhysicalFilter(???)]
 *   [LogicalScan, PhysicalScan(PARTITIONED), PhysicalIndexScan(PARTITIONED, a ASC)]
 * </pre>
 * Notice how we failed to propagate important physical properties to the {@code PhysicalFilter}.
 * <p>
 * With the above-described techniques we force Apache Calcite to re-optimize the logical parent after a new physical child
 * has been created. This way we are able to pull-up physical properties. The result of the optimization will be:
 * <pre>
 * [LogicalFilter, PhysicalFilter(PARTITIONED), PhysicalFilter(PARTITIONED, a ASC)]
 *   [LogicalScan, PhysicalScan(PARTITIONED), PhysicalIndexScan(PARTITIONED, a ASC)]
 * </pre>
 * <p>
 * [1] Efficiency In The Columbia Database Query Optimizer (1998), chapters 2 and 3
 */
@SuppressWarnings("checkstyle:ClassDataAbstractionCoupling")
public class CalciteSqlOptimizer implements SqlOptimizer {

    private final NodeEngine nodeEngine;
<<<<<<< HEAD
    private final JetSqlBackend jetSqlBackend;
=======
>>>>>>> 5e43956b

    public CalciteSqlOptimizer(
        NodeEngine nodeEngine,
        @Nullable JetSqlService jetSqlService
    ) {
        this.nodeEngine = nodeEngine;
<<<<<<< HEAD
        this.jetSqlBackend = jetSqlService == null ? null : (JetSqlBackend) jetSqlService.sqlBackend();
=======
>>>>>>> 5e43956b
    }

    @Override
    public SqlPlan prepare(OptimizationTask task) {
        // 1. Prepare context.
        int memberCount = nodeEngine.getClusterService().getSize(MemberSelectors.DATA_MEMBER_SELECTOR);

        OptimizerContext context = OptimizerContext.create(
<<<<<<< HEAD
            jetSqlBackend,
=======
>>>>>>> 5e43956b
            task.getSchema(),
            task.getSearchPaths(),
            memberCount
        );

        // 2. Parse SQL string and validate it.
        QueryParseResult parseResult = context.parse(task.getSql());

        if (parseResult.isExclusivelyImdgStatement()) {
            // 3. Convert parse tree to relational tree.
            QueryConvertResult convertResult = context.convert(parseResult);

            // 4. Create plan.
            return createPlan(
                task.getSearchPaths(),
                task.getSql(),
                parseResult.getParameterRowType(),
                convertResult.getRel(),
                convertResult.getFieldNames(),
                context
            );
        } else {
            return jetSqlBackend.createPlan(
                task,
                parseResult,
                context
            );
        }
    }

    private SqlPlan createPlan(
        List<List<String>> searchPaths,
        String sql,
        RelDataType parameterRowType,
        RelNode rel,
        List<String> fieldNames,
        OptimizerContext context
    ) {
        QueryDataType[] mappedParameterRowType = SqlToQueryType.mapRowType(parameterRowType);
        QueryParameterMetadata parameterMetadata = new QueryParameterMetadata(mappedParameterRowType);

        PhysicalRel physicalRel = optimize(context, rel, parameterMetadata);

<<<<<<< HEAD
        return createImdgPlan(
                searchPaths,
                sql,
                parameterMetadata,
                physicalRel,
                fieldNames
=======
        // 5. Create plan.
        return createImdgPlan(
            task.getSearchPaths(),
            task.getSql(),
            parseResult.getParameterRowType(),
            physicalRel,
            convertResult.getFieldNames()
>>>>>>> 5e43956b
        );
    }

    private PhysicalRel optimize(
        OptimizerContext context,
        RelNode rel,
        QueryParameterMetadata parameterMetadata
    ) {
        // Make parameter metadata available to planner.
        context.setParameterMetadata(parameterMetadata);

        // Logical part.
        RelNode logicalRel = context.optimize(rel, LogicalRules.getRuleSet(), OptUtils.toLogicalConvention(rel.getTraitSet()));

        RootLogicalRel logicalRootRel = new RootLogicalRel(logicalRel.getCluster(), logicalRel.getTraitSet(), logicalRel);

        // Physical part.
        RelTraitSet physicalTraitSet = OptUtils.toPhysicalConvention(
            logicalRootRel.getTraitSet(),
            OptUtils.getDistributionDef(logicalRootRel).getTraitRoot()
        );

        return (PhysicalRel) context.optimize(logicalRootRel, PhysicalRules.getRuleSet(), physicalTraitSet);
    }

    /**
     * Create plan from physical rel.
     *
     * @param rel Rel.
     * @return Plan.
     */
    private SqlPlan createImdgPlan(
        List<List<String>> searchPaths,
        String sql,
<<<<<<< HEAD
        QueryParameterMetadata parameterMetadata,
=======
        RelDataType parameterRowType,
>>>>>>> 5e43956b
        PhysicalRel rel,
        List<String> rootColumnNames
    ) {
        // Assign IDs to nodes.
        NodeIdVisitor idVisitor = new NodeIdVisitor();
        rel.visit(idVisitor);
        Map<PhysicalRel, List<Integer>> relIdMap = idVisitor.getIdMap();

        // Create the plan.
        PlanCreateVisitor visitor = new PlanCreateVisitor(
            nodeEngine.getLocalMember().getUuid(),
            QueryUtils.createPartitionMap(nodeEngine),
            relIdMap,
            sql,
            new PlanCacheKey(searchPaths, sql),
<<<<<<< HEAD
            parameterMetadata,
            rootColumnNames
=======
            rootColumnNames,
            parameterMetadata
>>>>>>> 5e43956b
        );

        rel.visit(visitor);

        return visitor.getPlan();
    }
}<|MERGE_RESOLUTION|>--- conflicted
+++ resolved
@@ -42,10 +42,7 @@
 import org.apache.calcite.rel.RelNode;
 import org.apache.calcite.rel.type.RelDataType;
 
-<<<<<<< HEAD
 import javax.annotation.Nullable;
-=======
->>>>>>> 5e43956b
 import java.util.List;
 import java.util.Map;
 
@@ -115,20 +112,14 @@
 public class CalciteSqlOptimizer implements SqlOptimizer {
 
     private final NodeEngine nodeEngine;
-<<<<<<< HEAD
     private final JetSqlBackend jetSqlBackend;
-=======
->>>>>>> 5e43956b
 
     public CalciteSqlOptimizer(
         NodeEngine nodeEngine,
         @Nullable JetSqlService jetSqlService
     ) {
         this.nodeEngine = nodeEngine;
-<<<<<<< HEAD
         this.jetSqlBackend = jetSqlService == null ? null : (JetSqlBackend) jetSqlService.sqlBackend();
-=======
->>>>>>> 5e43956b
     }
 
     @Override
@@ -137,10 +128,7 @@
         int memberCount = nodeEngine.getClusterService().getSize(MemberSelectors.DATA_MEMBER_SELECTOR);
 
         OptimizerContext context = OptimizerContext.create(
-<<<<<<< HEAD
             jetSqlBackend,
-=======
->>>>>>> 5e43956b
             task.getSchema(),
             task.getSearchPaths(),
             memberCount
@@ -184,22 +172,12 @@
 
         PhysicalRel physicalRel = optimize(context, rel, parameterMetadata);
 
-<<<<<<< HEAD
         return createImdgPlan(
                 searchPaths,
                 sql,
                 parameterMetadata,
                 physicalRel,
                 fieldNames
-=======
-        // 5. Create plan.
-        return createImdgPlan(
-            task.getSearchPaths(),
-            task.getSql(),
-            parseResult.getParameterRowType(),
-            physicalRel,
-            convertResult.getFieldNames()
->>>>>>> 5e43956b
         );
     }
 
@@ -234,11 +212,7 @@
     private SqlPlan createImdgPlan(
         List<List<String>> searchPaths,
         String sql,
-<<<<<<< HEAD
-        QueryParameterMetadata parameterMetadata,
-=======
         RelDataType parameterRowType,
->>>>>>> 5e43956b
         PhysicalRel rel,
         List<String> rootColumnNames
     ) {
@@ -246,6 +220,10 @@
         NodeIdVisitor idVisitor = new NodeIdVisitor();
         rel.visit(idVisitor);
         Map<PhysicalRel, List<Integer>> relIdMap = idVisitor.getIdMap();
+
+        // Prepare parameter metadata.
+        QueryDataType[] mappedParameterRowType = SqlToQueryType.mapRowType(parameterRowType);
+        QueryParameterMetadata parameterMetadata = new QueryParameterMetadata(mappedParameterRowType);
 
         // Create the plan.
         PlanCreateVisitor visitor = new PlanCreateVisitor(
@@ -254,13 +232,8 @@
             relIdMap,
             sql,
             new PlanCacheKey(searchPaths, sql),
-<<<<<<< HEAD
             parameterMetadata,
             rootColumnNames
-=======
-            rootColumnNames,
-            parameterMetadata
->>>>>>> 5e43956b
         );
 
         rel.visit(visitor);

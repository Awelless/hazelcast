/*
 * Copyright (c) 2008-2020, Hazelcast, Inc. All Rights Reserved.
 *
 * Licensed under the Apache License, Version 2.0 (the "License");
 * you may not use this file except in compliance with the License.
 * You may obtain a copy of the License at
 *
 * http://www.apache.org/licenses/LICENSE-2.0
 *
 * Unless required by applicable law or agreed to in writing, software
 * distributed under the License is distributed on an "AS IS" BASIS,
 * WITHOUT WARRANTIES OR CONDITIONS OF ANY KIND, either express or implied.
 * See the License for the specific language governing permissions and
 * limitations under the License.
 */

package com.hazelcast.sql.impl.calcite;

import com.hazelcast.cluster.memberselector.MemberSelectors;
import com.hazelcast.internal.util.collection.PartitionIdSet;
import com.hazelcast.partition.Partition;
import com.hazelcast.spi.impl.NodeEngine;
<<<<<<< HEAD
import com.hazelcast.sql.impl.JetSqlBackend;
import com.hazelcast.sql.impl.QueryParameterMetadata;
=======
import com.hazelcast.sql.impl.calcite.opt.HazelcastConventions;
>>>>>>> 977a15da
import com.hazelcast.sql.impl.calcite.opt.OptUtils;
import com.hazelcast.sql.impl.calcite.opt.logical.LogicalRules;
import com.hazelcast.sql.impl.calcite.opt.logical.RootLogicalRel;
import com.hazelcast.sql.impl.calcite.opt.physical.PhysicalRel;
import com.hazelcast.sql.impl.calcite.opt.physical.PhysicalRules;
import com.hazelcast.sql.impl.calcite.opt.physical.visitor.NodeIdVisitor;
import com.hazelcast.sql.impl.calcite.opt.physical.visitor.PlanCreateVisitor;
import com.hazelcast.sql.impl.calcite.parse.QueryParseResult;
<<<<<<< HEAD
import com.hazelcast.sql.impl.calcite.parse.SqlCreateExternalTable;
import com.hazelcast.sql.impl.calcite.parse.SqlDropExternalTable;
import com.hazelcast.sql.impl.calcite.parse.SqlOption;
import com.hazelcast.sql.impl.calcite.schema.HazelcastTable;
=======
>>>>>>> 977a15da
import com.hazelcast.sql.impl.optimizer.OptimizationTask;
import com.hazelcast.sql.impl.optimizer.SqlOptimizer;
import com.hazelcast.sql.impl.optimizer.SqlPlan;
import com.hazelcast.sql.impl.plan.Plan;
<<<<<<< HEAD
import com.hazelcast.sql.impl.schema.ExternalCatalog;
import com.hazelcast.sql.impl.schema.ExternalTable;
import com.hazelcast.sql.impl.schema.ExternalTable.ExternalField;
import com.hazelcast.sql.impl.schema.SchemaPlan;
import com.hazelcast.sql.impl.schema.SchemaPlan.CreateExternalTablePlan;
import com.hazelcast.sql.impl.schema.SchemaPlan.RemoveExternalTablePlan;
import com.hazelcast.sql.impl.schema.TableResolver;
import com.hazelcast.sql.impl.schema.map.AbstractMapTable;
import com.hazelcast.sql.impl.schema.map.PartitionedMapTableResolver;
import com.hazelcast.sql.impl.schema.map.ReplicatedMapTableResolver;
import com.hazelcast.sql.impl.type.QueryDataType;
import org.apache.calcite.plan.RelOptTable;
import org.apache.calcite.plan.RelTraitSet;
import org.apache.calcite.rel.RelNode;
import org.apache.calcite.rel.RelVisitor;
import org.apache.calcite.rel.core.TableModify;
import org.apache.calcite.rel.type.RelDataType;
import org.apache.calcite.sql.SqlNode;
=======
import com.hazelcast.sql.impl.schema.TableResolver;
import com.hazelcast.sql.impl.schema.map.PartitionedMapTableResolver;
import org.apache.calcite.plan.Convention;
import org.apache.calcite.plan.RelTraitSet;
import org.apache.calcite.plan.volcano.VolcanoPlanner;
import org.apache.calcite.rel.RelNode;
>>>>>>> 977a15da

import java.util.ArrayList;
import java.util.Collection;
import java.util.LinkedHashMap;
import java.util.List;
import java.util.Map;
import java.util.UUID;
<<<<<<< HEAD

import static java.util.stream.Collectors.toList;
import static java.util.stream.Collectors.toMap;
=======
>>>>>>> 977a15da

/**
 * SQL optimizer based on Apache Calcite.
 * <p>
 * After parsing and initial sql-to-rel conversion is finished, all relational nodes start with {@link Convention#NONE}
 * convention. Such nodes are typically referred as "abstract" in Apache Calcite, because they do not have any physical
 * properties.
 * <p>
 * The optimization process is split into two phases - logical and physical. During logical planning we normalize abstract
 * nodes and convert them to nodes with {@link HazelcastConventions#LOGICAL} convention. These new nodes are Hazelcast-specific
 * and hence may have additional properties. For example, at this stage we do filter pushdowns, introduce constrained scans,
 * etc.
 * <p>
 * During physical planning we look for specific physical implementations of logical nodes. Implementation nodes have
 * {@link HazelcastConventions#PHYSICAL} convention. The process contains the following fundamental steps:
 * <ul>
 *     <li>Choosing proper access methods for scan (normal scan, index scan, etc)</li>
 *     <li>Propagating physical properties from children nodes to their parents</li>
 *     <li>Choosing proper implementations of parent operators based on physical properties of children
 *     (local vs. distributed sorting, blocking vs. streaming aggregation, hash join vs. merge join, etc.)</li>
 *     <li>Enforcing exchange operators when data movement is necessary</li>
 * </ul>
 * <p>
 * Physical optimization stage uses {@link VolcanoPlanner}. This is a rule-based optimizer. However it doesn't share any
 * architectural traits with EXODUS/Volcano/Cascades papers, except for the rule-based nature. In classical Cascades algorithm
 * [1], the optimization process is performed in a top-down style. Parent operator may request implementations of children
 * operators with specific properties. This is not possible in {@code VolcanoPlanner}. Instead, in this planner the rules are
 * fired in effectively uncontrollable fashion, thus making propagation of physical properties difficult. To overcome this
 * problem we use several techniques that helps us emulate at least some parts of Cascades-style optimization.
 * <p>
 * First, {@link HazelcastConventions#PHYSICAL} convention overrides {@link Convention#canConvertConvention(Convention)} and
 * {@link Convention#useAbstractConvertersForConversion(RelTraitSet, RelTraitSet)} methods. Their implementations ensure that
 * whenever a new child node with {@code PHYSICAL} convention is created, the rule of the parent {@code LOGICAL} nodes
 * will be re-scheduled. Second, physical rules for {@code LOGICAL} nodes iterate over concrete physical implementations of
 * inputs and convert logical nodes to physical nodes with proper traits. Combined, these techniques ensure complete exploration
 * of a search space and proper propagation of physical properties from child nodes to parent nodes. The downside is that
 * the same rule on the same node could be fired multiple times, thus increase the optimization time.
 * <p>
 * For example, consider the following logical tree:
 * <pre>
 * LogicalFilter
 *   LogicalScan
 * </pre>
 * By default Apache Calcite will fire a rule on the logical filter first. But at this point we do not know the physical
 * properties of {@code LogicalScan} implementations, since they are not produced yet. As a result, we do not know what
 * physical properties should be set to the to-be-created {@code PhysicalFilter}. Then Apache Calcite will optimize
 * {@code LogicalScan}, producing physical implementations. However, by default these new physical implementations will not
 * re-trigger optimization of {@code LogicalFilter}. The result of the optimization will be:
 * <pre>
 * [LogicalFilter, PhysicalFilter(???)]
 *   [LogicalScan, PhysicalScan(PARTITIONED), PhysicalIndexScan(PARTITIONED, a ASC)]
 * </pre>
 * Notice how we failed to propagate important physical properties to the {@code PhysicalFilter}.
 * <p>
 * With the above-described techniques we force Apache Calcite to re-optimize the logical parent after a new physical child
 * has been created. This way we are able to pull-up physical properties. The result of the optimization will be:
 * <pre>
 * [LogicalFilter, PhysicalFilter(PARTITIONED), PhysicalFilter(PARTITIONED, a ASC)]
 *   [LogicalScan, PhysicalScan(PARTITIONED), PhysicalIndexScan(PARTITIONED, a ASC)]
 * </pre>
 * <p>
 * [1] Efficiency In The Columbia Database Query Optimizer (1998), chapters 2 and 3
 */
<<<<<<< HEAD
@SuppressWarnings("checkstyle:ClassDataAbstractionCoupling")
public class CalciteSqlOptimizer implements SqlOptimizer {
    /** Node engine. */
    private final NodeEngine nodeEngine;

    /** Catalog. */
    private final ExternalCatalog catalog;

    /** Table resolvers used for schema resolution. */
    private final List<TableResolver> tableResolvers;

    private final JetSqlBackend jetSqlBackend;

    public CalciteSqlOptimizer(NodeEngine nodeEngine, JetSqlBackend jetSqlBackend) {
        this.nodeEngine = nodeEngine;
        this.catalog = new ExternalCatalog(nodeEngine);

        tableResolvers = createTableResolvers(catalog, nodeEngine);

        this.jetSqlBackend = jetSqlBackend;
=======
public class CalciteSqlOptimizer implements SqlOptimizer {

    private final NodeEngine nodeEngine;
    private final List<TableResolver> tableResolvers;

    public CalciteSqlOptimizer(NodeEngine nodeEngine) {
        this.nodeEngine = nodeEngine;

        tableResolvers = createTableResolvers(nodeEngine);
>>>>>>> 977a15da
    }

    @Override
    public SqlPlan prepare(OptimizationTask task) {
        // 1. Prepare context.
        int memberCount = nodeEngine.getClusterService().getSize(MemberSelectors.DATA_MEMBER_SELECTOR);

        OptimizerContext context = OptimizerContext.create(
<<<<<<< HEAD
            jetSqlBackend,
=======
>>>>>>> 977a15da
            tableResolvers,
            task.getSearchPaths(),
            memberCount
        );

        // 2. Parse SQL string and validate it.
        QueryParseResult parseResult = context.parse(task.getSql());

<<<<<<< HEAD
        if (parseResult.isDdl()) {
            return createSchemaPlan(parseResult.getNode());
        }

        // 3. Convert parse tree to relational tree.
        RelNode rel = context.convert(parseResult.getNode());

        // 4. Determine if Jet is needed to execute the query.
        boolean isImdg = isImdgOnly(rel);

        if (isImdg) {
            // 5. Perform optimization.
            PhysicalRel physicalRel = optimize(context, rel);

            // 6. Create plan.
            return createImdgPlan(task.getSql(), parseResult.getParameterRowType(), physicalRel);
        } else {
            return jetSqlBackend.optimizeAndCreatePlan(context, rel);
        }
    }

    private boolean isImdgOnly(RelNode rel) {
        if (jetSqlBackend == null) {
            // Jet not present on classpath - all queries are IMDG only
            return true;
        }

        boolean[] imdgOnly = {true};

        RelVisitor visitor = new RelVisitor() {
            public void visit(RelNode p, int ordinal, RelNode parent) {
                super.visit(p, ordinal, parent);
                // DML is only supported by Jet for now, even though only local maps are involved
                if (p instanceof TableModify) {
                    imdgOnly[0] = false;
                }

                RelOptTable table = p.getTable();
                if (table == null) {
                    return;
                }
                HazelcastTable table1 = table.unwrap(HazelcastTable.class);
                if (table1 == null) {
                    return;
                }
                // If there's any object other than IMap or ReplicatedMap involved, it runs on Jet
                if (!(table1.getTarget() instanceof AbstractMapTable)) {
                    imdgOnly[0] = false;
                }
            }
        };

        visitor.go(rel);
        return imdgOnly[0];
    }

    private SchemaPlan createSchemaPlan(SqlNode node) {
        if (node instanceof SqlCreateExternalTable) {
            return createCreateExternalTablePlan((SqlCreateExternalTable) node);
        } else if (node instanceof SqlDropExternalTable) {
            return createRemoveExternalTablePlan((SqlDropExternalTable) node);
        } else {
            throw new IllegalArgumentException("Unsupported SQL statement - " + node);
        }
    }

    private SchemaPlan createCreateExternalTablePlan(SqlCreateExternalTable sqlCreateTable) {
        List<ExternalField> externalFields = sqlCreateTable.columns()
                                                           .map(column -> new ExternalField(column.name(), column.type().type()))
                                                           .collect(toList());
        Map<String, String> options = sqlCreateTable.options()
                                                            .collect(toMap(SqlOption::key, SqlOption::value));
        ExternalTable schema = new ExternalTable(sqlCreateTable.name(), sqlCreateTable.type(), externalFields, options);

        return new CreateExternalTablePlan(catalog, schema, sqlCreateTable.getReplace(), sqlCreateTable.ifNotExists());
    }

    private SchemaPlan createRemoveExternalTablePlan(SqlDropExternalTable sqlDropTable) {
        return new RemoveExternalTablePlan(catalog, sqlDropTable.name(), sqlDropTable.ifExists());
=======
        // 3. Convert parse tree to relational tree.
        RelNode rel = context.convert(parseResult.getNode());

        // 4. Perform optimization.
        PhysicalRel physicalRel = optimize(context, rel);

        // 5. Create plan.
        return createImdgPlan(physicalRel);
>>>>>>> 977a15da
    }

    private PhysicalRel optimize(OptimizerContext context, RelNode rel) {
        // Logical part.
        RelNode logicalRel = context.optimize(rel, LogicalRules.getRuleSet(), OptUtils.toLogicalConvention(rel.getTraitSet()));

        RootLogicalRel logicalRootRel = new RootLogicalRel(logicalRel.getCluster(), logicalRel.getTraitSet(), logicalRel);

        // Physical part.
        RelTraitSet physicalTraitSet = OptUtils.toPhysicalConvention(
            logicalRootRel.getTraitSet(),
            OptUtils.getDistributionDef(logicalRootRel).getTraitRoot()
        );

        return (PhysicalRel) context.optimize(logicalRootRel, PhysicalRules.getRuleSet(), physicalTraitSet);
    }

    /**
     * Create plan from physical rel.
     *
     * @param rel Rel.
     * @return Plan.
     */
<<<<<<< HEAD
    private Plan createImdgPlan(String sql, RelDataType parameterRowType, PhysicalRel rel) {
=======
    private Plan createImdgPlan(PhysicalRel rel) {
>>>>>>> 977a15da
        // Get partition mapping.
        Collection<Partition> parts = nodeEngine.getHazelcastInstance().getPartitionService().getPartitions();

        int partCnt = parts.size();

        LinkedHashMap<UUID, PartitionIdSet> partMap = new LinkedHashMap<>();

        for (Partition part : parts) {
            UUID ownerId = part.getOwner().getUuid();

            partMap.computeIfAbsent(ownerId, (key) -> new PartitionIdSet(partCnt)).add(part.getPartitionId());
        }

        // Assign IDs to nodes.
        NodeIdVisitor idVisitor = new NodeIdVisitor();
        rel.visit(idVisitor);
        Map<PhysicalRel, List<Integer>> relIdMap = idVisitor.getIdMap();

        // Create the plan.
<<<<<<< HEAD
        QueryDataType[] mappedParameterRowType = SqlToQueryType.mapRowType(parameterRowType);
        QueryParameterMetadata parameterMetadata = new QueryParameterMetadata(mappedParameterRowType);

        PlanCreateVisitor visitor = new PlanCreateVisitor(
            nodeEngine.getLocalMember().getUuid(),
            partMap,
            relIdMap,
            sql,
            parameterMetadata
=======
        PlanCreateVisitor visitor = new PlanCreateVisitor(
            nodeEngine.getLocalMember().getUuid(),
            partMap,
            relIdMap
>>>>>>> 977a15da
        );

        rel.visit(visitor);

        return visitor.getPlan();
    }

<<<<<<< HEAD
    private static List<TableResolver> createTableResolvers(ExternalCatalog catalog, NodeEngine nodeEngine) {
        List<TableResolver> res = new ArrayList<>(3);

        res.add(catalog);
        res.add(new PartitionedMapTableResolver(nodeEngine));
        res.add(new ReplicatedMapTableResolver(nodeEngine));

        // TODO: Add Jet resolvers
=======
    private static List<TableResolver> createTableResolvers(NodeEngine nodeEngine) {
        List<TableResolver> res = new ArrayList<>(1);

        res.add(new PartitionedMapTableResolver(nodeEngine));
>>>>>>> 977a15da

        return res;
    }
}<|MERGE_RESOLUTION|>--- conflicted
+++ resolved
@@ -20,12 +20,9 @@
 import com.hazelcast.internal.util.collection.PartitionIdSet;
 import com.hazelcast.partition.Partition;
 import com.hazelcast.spi.impl.NodeEngine;
-<<<<<<< HEAD
 import com.hazelcast.sql.impl.JetSqlBackend;
 import com.hazelcast.sql.impl.QueryParameterMetadata;
-=======
 import com.hazelcast.sql.impl.calcite.opt.HazelcastConventions;
->>>>>>> 977a15da
 import com.hazelcast.sql.impl.calcite.opt.OptUtils;
 import com.hazelcast.sql.impl.calcite.opt.logical.LogicalRules;
 import com.hazelcast.sql.impl.calcite.opt.logical.RootLogicalRel;
@@ -34,18 +31,14 @@
 import com.hazelcast.sql.impl.calcite.opt.physical.visitor.NodeIdVisitor;
 import com.hazelcast.sql.impl.calcite.opt.physical.visitor.PlanCreateVisitor;
 import com.hazelcast.sql.impl.calcite.parse.QueryParseResult;
-<<<<<<< HEAD
 import com.hazelcast.sql.impl.calcite.parse.SqlCreateExternalTable;
 import com.hazelcast.sql.impl.calcite.parse.SqlDropExternalTable;
 import com.hazelcast.sql.impl.calcite.parse.SqlOption;
 import com.hazelcast.sql.impl.calcite.schema.HazelcastTable;
-=======
->>>>>>> 977a15da
 import com.hazelcast.sql.impl.optimizer.OptimizationTask;
 import com.hazelcast.sql.impl.optimizer.SqlOptimizer;
 import com.hazelcast.sql.impl.optimizer.SqlPlan;
 import com.hazelcast.sql.impl.plan.Plan;
-<<<<<<< HEAD
 import com.hazelcast.sql.impl.schema.ExternalCatalog;
 import com.hazelcast.sql.impl.schema.ExternalTable;
 import com.hazelcast.sql.impl.schema.ExternalTable.ExternalField;
@@ -57,21 +50,15 @@
 import com.hazelcast.sql.impl.schema.map.PartitionedMapTableResolver;
 import com.hazelcast.sql.impl.schema.map.ReplicatedMapTableResolver;
 import com.hazelcast.sql.impl.type.QueryDataType;
+import org.apache.calcite.plan.Convention;
 import org.apache.calcite.plan.RelOptTable;
 import org.apache.calcite.plan.RelTraitSet;
+import org.apache.calcite.plan.volcano.VolcanoPlanner;
 import org.apache.calcite.rel.RelNode;
 import org.apache.calcite.rel.RelVisitor;
 import org.apache.calcite.rel.core.TableModify;
 import org.apache.calcite.rel.type.RelDataType;
 import org.apache.calcite.sql.SqlNode;
-=======
-import com.hazelcast.sql.impl.schema.TableResolver;
-import com.hazelcast.sql.impl.schema.map.PartitionedMapTableResolver;
-import org.apache.calcite.plan.Convention;
-import org.apache.calcite.plan.RelTraitSet;
-import org.apache.calcite.plan.volcano.VolcanoPlanner;
-import org.apache.calcite.rel.RelNode;
->>>>>>> 977a15da
 
 import java.util.ArrayList;
 import java.util.Collection;
@@ -79,12 +66,9 @@
 import java.util.List;
 import java.util.Map;
 import java.util.UUID;
-<<<<<<< HEAD
 
 import static java.util.stream.Collectors.toList;
 import static java.util.stream.Collectors.toMap;
-=======
->>>>>>> 977a15da
 
 /**
  * SQL optimizer based on Apache Calcite.
@@ -148,18 +132,12 @@
  * <p>
  * [1] Efficiency In The Columbia Database Query Optimizer (1998), chapters 2 and 3
  */
-<<<<<<< HEAD
 @SuppressWarnings("checkstyle:ClassDataAbstractionCoupling")
 public class CalciteSqlOptimizer implements SqlOptimizer {
-    /** Node engine. */
+
     private final NodeEngine nodeEngine;
-
-    /** Catalog. */
     private final ExternalCatalog catalog;
-
-    /** Table resolvers used for schema resolution. */
     private final List<TableResolver> tableResolvers;
-
     private final JetSqlBackend jetSqlBackend;
 
     public CalciteSqlOptimizer(NodeEngine nodeEngine, JetSqlBackend jetSqlBackend) {
@@ -169,17 +147,6 @@
         tableResolvers = createTableResolvers(catalog, nodeEngine);
 
         this.jetSqlBackend = jetSqlBackend;
-=======
-public class CalciteSqlOptimizer implements SqlOptimizer {
-
-    private final NodeEngine nodeEngine;
-    private final List<TableResolver> tableResolvers;
-
-    public CalciteSqlOptimizer(NodeEngine nodeEngine) {
-        this.nodeEngine = nodeEngine;
-
-        tableResolvers = createTableResolvers(nodeEngine);
->>>>>>> 977a15da
     }
 
     @Override
@@ -188,10 +155,7 @@
         int memberCount = nodeEngine.getClusterService().getSize(MemberSelectors.DATA_MEMBER_SELECTOR);
 
         OptimizerContext context = OptimizerContext.create(
-<<<<<<< HEAD
             jetSqlBackend,
-=======
->>>>>>> 977a15da
             tableResolvers,
             task.getSearchPaths(),
             memberCount
@@ -200,7 +164,6 @@
         // 2. Parse SQL string and validate it.
         QueryParseResult parseResult = context.parse(task.getSql());
 
-<<<<<<< HEAD
         if (parseResult.isDdl()) {
             return createSchemaPlan(parseResult.getNode());
         }
@@ -280,16 +243,6 @@
 
     private SchemaPlan createRemoveExternalTablePlan(SqlDropExternalTable sqlDropTable) {
         return new RemoveExternalTablePlan(catalog, sqlDropTable.name(), sqlDropTable.ifExists());
-=======
-        // 3. Convert parse tree to relational tree.
-        RelNode rel = context.convert(parseResult.getNode());
-
-        // 4. Perform optimization.
-        PhysicalRel physicalRel = optimize(context, rel);
-
-        // 5. Create plan.
-        return createImdgPlan(physicalRel);
->>>>>>> 977a15da
     }
 
     private PhysicalRel optimize(OptimizerContext context, RelNode rel) {
@@ -313,11 +266,7 @@
      * @param rel Rel.
      * @return Plan.
      */
-<<<<<<< HEAD
     private Plan createImdgPlan(String sql, RelDataType parameterRowType, PhysicalRel rel) {
-=======
-    private Plan createImdgPlan(PhysicalRel rel) {
->>>>>>> 977a15da
         // Get partition mapping.
         Collection<Partition> parts = nodeEngine.getHazelcastInstance().getPartitionService().getPartitions();
 
@@ -337,7 +286,6 @@
         Map<PhysicalRel, List<Integer>> relIdMap = idVisitor.getIdMap();
 
         // Create the plan.
-<<<<<<< HEAD
         QueryDataType[] mappedParameterRowType = SqlToQueryType.mapRowType(parameterRowType);
         QueryParameterMetadata parameterMetadata = new QueryParameterMetadata(mappedParameterRowType);
 
@@ -347,12 +295,6 @@
             relIdMap,
             sql,
             parameterMetadata
-=======
-        PlanCreateVisitor visitor = new PlanCreateVisitor(
-            nodeEngine.getLocalMember().getUuid(),
-            partMap,
-            relIdMap
->>>>>>> 977a15da
         );
 
         rel.visit(visitor);
@@ -360,7 +302,6 @@
         return visitor.getPlan();
     }
 
-<<<<<<< HEAD
     private static List<TableResolver> createTableResolvers(ExternalCatalog catalog, NodeEngine nodeEngine) {
         List<TableResolver> res = new ArrayList<>(3);
 
@@ -369,12 +310,6 @@
         res.add(new ReplicatedMapTableResolver(nodeEngine));
 
         // TODO: Add Jet resolvers
-=======
-    private static List<TableResolver> createTableResolvers(NodeEngine nodeEngine) {
-        List<TableResolver> res = new ArrayList<>(1);
-
-        res.add(new PartitionedMapTableResolver(nodeEngine));
->>>>>>> 977a15da
 
         return res;
     }

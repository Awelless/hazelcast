--- conflicted
+++ resolved
@@ -21,10 +21,6 @@
 import com.hazelcast.sql.impl.schema.SqlCatalog;
 import com.hazelcast.sql.impl.schema.Table;
 import com.hazelcast.sql.impl.schema.TableField;
-<<<<<<< HEAD
-import com.hazelcast.sql.impl.schema.map.AbstractMapTable;
-=======
->>>>>>> 02d6be2b
 import com.hazelcast.sql.impl.type.QueryDataType;
 import com.hazelcast.sql.impl.type.QueryDataTypeFamily;
 import org.apache.calcite.rel.type.RelDataType;
@@ -108,17 +104,7 @@
      * @return Statistics for the table.
      */
     private static Statistic createTableStatistic(Table table) {
-<<<<<<< HEAD
-        if (table instanceof AbstractMapTable) {
-            return new MapTableStatistic(table.getStatistics().getRowCount());
-        } else {
-            // TODO: Instantiate statistics depending on the table type. Now we return the same stats as for maps only to
-            //  simplify testing on early integration stages.
-            return new MapTableStatistic(table.getStatistics().getRowCount());
-        }
-=======
         return new HazelcastTableStatistic(table.getStatistics().getRowCount());
->>>>>>> 02d6be2b
     }
 
     /**
